##! Definitions describing a site - which networks and DNS zones are "local"
##! and "neighbors", and servers running particular services.
@load utils/pattern

module Site;

export {
	## Address space that is considered private and unrouted.
	## By default it has RFC defined non-routable IPv4 address space.
	const private_address_space: set[subnet] = {
		10.0.0.0/8, 
		192.168.0.0/16, 
		127.0.0.0/8, 
		172.16.0.0/12
	} &redef;

	## Networks that are considered "local".
	const local_nets: set[subnet] &redef;

	## Networks that are considered "neighbors".
	const neighbor_nets: set[subnet] &redef;
	
	## If local network administrators are known and they have responsibility
	## for defined address space, then a mapping can be defined here between
	## networks for which they have responsibility and a set of email 
	## addresses.
	const local_admins: table[subnet] of set[string] = {} &redef;

	## DNS zones that are considered "local".
	const local_zones: set[string] &redef;

	## DNS zones that are considered "neighbors".
	const neighbor_zones: set[string] &redef;

	## Function that returns true if an address corresponds to one of
	## the local networks, false if not.
	global is_local_addr: function(a: addr): bool;
	
	## Function that returns true if an address corresponds to one of
	## the neighbor networks, false if not.
	global is_neighbor_addr: function(a: addr): bool;
	
	## Function that returns true if an address corresponds to one of
	## the private/unrouted networks, false if not.
	global is_private_addr: function(a: addr): bool;

	## Function that returns true if a host name is within a local 
	## DNS zone.
	global is_local_name: function(name: string): bool;
	
	## Function that returns true if a host name is within a neighbor 
	## DNS zone.
	global is_neighbor_name: function(name: string): bool;
	
	## Function that returns a common separated list of email addresses
	## that are considered administrators for the IP address provided as
	## an argument.
	global get_emails: function(a: addr): string;
}

# Please ignore, this is an interally used variable.
global local_dns_suffix_regex: pattern = /MATCH_NOTHING/;
global local_dns_neighbor_suffix_regex: pattern = /MATCH_NOTHING/;


function is_local_addr(a: addr): bool
	{
	return a in local_nets;
	}
	
function is_neighbor_addr(a: addr): bool
	{
	return a in neighbor_nets;
	}
	
function is_private_addr(a: addr): bool
	{
	return a in private_address_space;
	}
	
function is_local_name(name: string): bool
	{
	return local_dns_suffix_regex in name;
	}
	
function is_neighbor_name(name: string): bool
	{
	return local_dns_neighbor_suffix_regex in name;
	}

# This is a hack for doing a for loop.
const one_to_32: vector of count = {1,2,3,4,5,6,7,8,9,10,11,12,13,14,15,16,17,18,19,20,21,22,23,24,25,26,27,28,29,30,31,32};
	
# TODO: make this work with IPv6
function find_all_emails(ip: addr): set[string]
	{
	if ( ip !in local_admins ) return set();

	local output_values: set[string] = set();
	local tmp_subnet: subnet;
	local i: count;
	local emails: string;
	for ( i in one_to_32 )
		{
<<<<<<< HEAD
		tmp_subnet = mask_addr(ip, one_to_32[i]);
		for ( email in local_admins[tmp_subnet] )
=======
		tmp_ip = mask_addr(ip, one_to_32[i]);
		if ( tmp_ip in local_admins )
>>>>>>> 77ceb105
			{
			for ( email in local_admins[tmp_ip] )
				{
				if ( email != "" )
					add output_values[email];
				}
			}
		}
	return output_values;
	}

function fmt_email_string(emails: set[string]): string
	{
	local output="";
	for( email in emails )
		{
		if ( output == "" )
			output = email;
		else
			output = fmt("%s, %s", output, email);
		}
	return output;
	}

function get_emails(a: addr): string
	{
	return fmt_email_string(find_all_emails(a));
	}

event bro_init() &priority=10
	{
	# Double backslashes are needed due to string parsing.
	local_dns_suffix_regex = set_to_regex(local_zones, "(^\\.?|\\.)(~~)$");
	local_dns_neighbor_suffix_regex = set_to_regex(neighbor_zones, "(^\\.?|\\.)(~~)$");
	}<|MERGE_RESOLUTION|>--- conflicted
+++ resolved
@@ -102,13 +102,8 @@
 	local emails: string;
 	for ( i in one_to_32 )
 		{
-<<<<<<< HEAD
 		tmp_subnet = mask_addr(ip, one_to_32[i]);
 		for ( email in local_admins[tmp_subnet] )
-=======
-		tmp_ip = mask_addr(ip, one_to_32[i]);
-		if ( tmp_ip in local_admins )
->>>>>>> 77ceb105
 			{
 			for ( email in local_admins[tmp_ip] )
 				{
