--- conflicted
+++ resolved
@@ -1,12 +1,7 @@
 # @TEST-PORT: BROKER_PORT
 #
-<<<<<<< HEAD
-# @TEST-EXEC: btest-bg-run recv "zeek -b ../recv.zeek >recv.out"
+# @TEST-EXEC: btest-bg-run recv "ZEEK_COMPILE_ALL=1 zeek -b ../recv.zeek >recv.out"
 # @TEST-EXEC: btest-bg-run send "zeek -b ../send.zeek >send.out"
-=======
-# @TEST-EXEC: btest-bg-run recv "ZEEK_COMPILE_ALL=1 zeek -B broker -b ../recv.zeek >recv.out"
-# @TEST-EXEC: btest-bg-run send "zeek -B broker -b ../send.zeek >send.out"
->>>>>>> 2acaacee
 #
 # @TEST-EXEC: btest-bg-wait 45
 # @TEST-EXEC: btest-diff recv/recv.out
