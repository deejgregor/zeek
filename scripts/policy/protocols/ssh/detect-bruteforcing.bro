--- conflicted
+++ resolved
@@ -19,20 +19,12 @@
 		## currently implemented.
 		Login_By_Password_Guesser,
 	};
-<<<<<<< HEAD
-=======
 
 	redef enum Intel::Where += {
 		## An indicator of the login for the intel framework.
 		SSH::SUCCESSFUL_LOGIN,
 	};
->>>>>>> 69c73631
 
-	redef enum Intel::Where += {
-		## An indicator of the login for the intel framework.
-		SSH::SUCCESSFUL_LOGIN,
-	};
-	
 	## The number of failed SSH connections before a host is designated as
 	## guessing passwords.
 	const password_guesses_limit = 30 &redef;
@@ -54,17 +46,6 @@
 	SumStats::create([$epoch=guessing_timeout,
 	                  $reducers=set(r1),
 	                  $threshold_val(key: SumStats::Key, result: SumStats::Result) =
-<<<<<<< HEAD
-	                  	{ 
-	                  	return double_to_count(result["ssh.login.failure"]$sum);
-	                  	},
-	                  $threshold=password_guesses_limit,
-	                  $threshold_crossed(key: SumStats::Key, result: SumStats::Result) = 
-	                  	{
-	                  	local r = result["ssh.login.failure"];
-	                  	# Generate the notice.
-	                  	NOTICE([$note=Password_Guessing, 
-=======
 	                  	{
 	                  	return double_to_count(result["ssh.login.failure"]$sum);
 	                  	},
@@ -74,17 +55,12 @@
 	                  	local r = result["ssh.login.failure"];
 	                  	# Generate the notice.
 	                  	NOTICE([$note=Password_Guessing,
->>>>>>> 69c73631
 	                  	        $msg=fmt("%s appears to be guessing SSH passwords (seen in %d connections).", key$host, r$num),
 	                  	        $src=key$host,
 	                  	        $identifier=cat(key$host)]);
 	                  	# Insert the guesser into the intel framework.
 	                  	Intel::insert([$host=key$host,
-<<<<<<< HEAD
-	                  	               $meta=[$source="local", 
-=======
 	                  	               $meta=[$source="local",
->>>>>>> 69c73631
 	                  	                      $desc=fmt("Bro observed %d apparently failed SSH connections.", r$num)]]);
 	                  	}]);
 	}
@@ -92,11 +68,7 @@
 event SSH::heuristic_successful_login(c: connection)
 	{
 	local id = c$id;
-<<<<<<< HEAD
-	
-=======
 
->>>>>>> 69c73631
 	Intel::seen([$host=id$orig_h,
 	             $conn=c,
 	             $where=SSH::SUCCESSFUL_LOGIN]);
