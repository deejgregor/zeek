--- conflicted
+++ resolved
@@ -65,12 +65,9 @@
 		# We don't want to update non-const globals because that's usually
 		# where state is stored and those values will frequently be declared
 		# with &redef so that attributes can be redefined.
-<<<<<<< HEAD
-=======
-		#
-		# NOTE: functions are currently having trouble with serialization and 
-		# now aren't sent.
->>>>>>> 75e470ac
+		# 
+		# NOTE: functions are currently not fully supported for serialization and hence
+		# aren't sent.
 		if ( t$constant && t$redefinable && t$type_name != "func" )
 			{
 			send_id(p, id);
