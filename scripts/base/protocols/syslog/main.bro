##! Core script support for logging syslog messages.  This script represents 
##! one syslog message as one logged record.

@load base/frameworks/protocols
@load ./consts

module Syslog;

export {
	redef enum Log::ID += { LOG };
	
	type Info: record {
		## Timestamp when the syslog message was seen.
		ts:        time            &log;
		## Unique ID for the connection.
		uid:       string          &log;
		## The connection's 4-tuple of endpoint addresses/ports.
		id:        conn_id         &log;
		## Protocol over which the message was seen.
		proto:     transport_proto &log;
		## Syslog facility for the message.
		facility:  string          &log;
		## Syslog severity for the message.
		severity:  string          &log;
		## The plain text message.
		message:   string          &log;
	};
}

<<<<<<< HEAD
global analyzers = { ANALYZER_SYSLOG_BINPAC };
redef Protocols::analyzer_map += { ["SYSLOG"] = analyzers };
global ports = { 514/udp };
redef Protocols::common_ports += { ["SYSLOG"] = ports };
=======
redef capture_filters += { ["syslog"] = "port 514" };

const ports = { 514/udp };
redef likely_server_ports += { ports };
>>>>>>> fefef47f

redef record connection += {
	syslog: Info &optional;
};

event bro_init() &priority=5
	{
	Log::create_stream(Syslog::LOG, [$columns=Info]);
	Analyzer::register_for_ports(Analyzer::ANALYZER_SYSLOG, ports);
	}

event syslog_message(c: connection, facility: count, severity: count, msg: string) &priority=5
	{
	local info: Info;
	info$ts=network_time();
	info$uid=c$uid;
	info$id=c$id;
	info$proto=get_port_transport_proto(c$id$resp_p);
	info$facility=facility_codes[facility];
	info$severity=severity_codes[severity];
	info$message=msg;
	
	c$syslog = info;
	}

event syslog_message(c: connection, facility: count, severity: count, msg: string) &priority=-5
	{
	Log::write(Syslog::LOG, c$syslog);
	}<|MERGE_RESOLUTION|>--- conflicted
+++ resolved
@@ -1,7 +1,6 @@
 ##! Core script support for logging syslog messages.  This script represents 
 ##! one syslog message as one logged record.
 
-@load base/frameworks/protocols
 @load ./consts
 
 module Syslog;
@@ -27,17 +26,10 @@
 	};
 }
 
-<<<<<<< HEAD
-global analyzers = { ANALYZER_SYSLOG_BINPAC };
-redef Protocols::analyzer_map += { ["SYSLOG"] = analyzers };
-global ports = { 514/udp };
-redef Protocols::common_ports += { ["SYSLOG"] = ports };
-=======
 redef capture_filters += { ["syslog"] = "port 514" };
 
 const ports = { 514/udp };
 redef likely_server_ports += { ports };
->>>>>>> fefef47f
 
 redef record connection += {
 	syslog: Info &optional;
