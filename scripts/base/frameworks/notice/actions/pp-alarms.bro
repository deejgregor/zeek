##! Notice extension that mails out a pretty-printed version of alarm.log
##! in regular intervals, formatted for better human readability. If activated,
##! that replaces the default summary mail having the raw log output.

@load base/frameworks/cluster
@load ../main

module Notice;

export {
	## Activate pretty-printed alarm summaries.
	const pretty_print_alarms = T &redef;
	
	## Address to send the pretty-printed reports to. Default if not set is
	## :bro:id:`Notice::mail_dest`.
	const mail_dest_pretty_printed = "" &redef;
<<<<<<< HEAD

	## If an address from one of these networks is reported, we mark
	## the entry with an addition quote symbol (that is, ">"). Many MUAs
=======
	
	## If an address from one of these networks is reported, we mark
	## the entry with an addition quote symbol (i.e., ">"). Many MUAs
>>>>>>> e83df948
	## then highlight such lines differently.
	global flag_nets: set[subnet] &redef;
	
	## Function that renders a single alarm. Can be overidden.
	global pretty_print_alarm: function(out: file, n: Info) &redef;
	
	## Force generating mail file, even if reading from traces or no mail
	## destination is defined. This is mainly for testing.
	global force_email_summaries = F &redef;
}

# We maintain an old-style file recording the pretty-printed alarms.
const  pp_alarms_name = "alarm-mail.txt";
global pp_alarms: file;
global pp_alarms_open: bool = F;

# Returns True if pretty-printed alarm summaries are activated.
function want_pp() : bool
	{
	if ( force_email_summaries )
		return T;
	
	return (pretty_print_alarms && ! reading_traces()
		&& (mail_dest != "" || mail_dest_pretty_printed != ""));
	}

# Opens and intializes the output file.
function pp_open()
	{
	if ( pp_alarms_open )
		return;
	
	pp_alarms_open = T;
	pp_alarms = open(pp_alarms_name);
	}

# Closes and mails out the current output file.
function pp_send(rinfo: Log::RotationInfo)
	{
	if ( ! pp_alarms_open )
		return;
	
	write_file(pp_alarms, "\n\n--\n[Automatically generated]\n\n");
	close(pp_alarms);
	pp_alarms_open = F;
	
	local from = strftime("%H:%M:%S", rinfo$open);
	local to = strftime("%H:%M:%S", rinfo$close);
	local subject = fmt("Alarm summary from %s-%s", from, to);
	local dest = mail_dest_pretty_printed != "" ? mail_dest_pretty_printed
		: mail_dest;
	
	if ( dest == "" )
		# No mail destination configured, just leave the file alone. This is mainly for
		# testing.
		return;
	
	local headers = email_headers(subject, dest);
	
	local header_name = pp_alarms_name + ".tmp";
	local header = open(header_name);
	write_file(header, headers + "\n");
	close(header);
	
	system(fmt("/bin/cat %s %s | %s -t -oi && /bin/rm -f %s %s",
		   header_name, pp_alarms_name, sendmail, header_name, pp_alarms_name));
	}

# Postprocessor function that triggers the email.
function pp_postprocessor(info: Log::RotationInfo): bool
	{
	if ( want_pp() )
		pp_send(info);
	
	return T;
	}

event bro_init()
	{
	if ( ! want_pp() )
		return;
	
	# This replaces the standard non-pretty-printing filter.
	Log::add_filter(Notice::ALARM_LOG,
			[$name="alarm-mail", $writer=Log::WRITER_NONE,
			 $interv=Log::default_rotation_interval,
			 $postprocessor=pp_postprocessor]);
	}

event notice(n: Notice::Info) &priority=-5
	{
	if ( ! want_pp() )
		return;
	
	if ( ACTION_ALARM !in n$actions )
		return;
	
	if ( ! pp_alarms_open )
		pp_open();
	
	pretty_print_alarm(pp_alarms, n);
	}

function do_msg(out: file, n: Info, line1: string, line2: string, line3: string, host1: addr, name1: string, host2: addr, name2: string)
	{
	local country = "";
@ifdef ( Notice::ACTION_ADD_GEODATA ) # Make tests happy, cyclic dependency.
	if ( n?$remote_location && n$remote_location?$country_code  )
		country = fmt(" (remote location %s)", n$remote_location$country_code);
@endif
	
	line1 = cat(line1, country);
	
	local resolved = "";
	
	if ( host1 != 0.0.0.0 )
		resolved = fmt("%s   # %s = %s", resolved, host1, name1);
	
	if ( host2 != 0.0.0.0 )
		resolved = fmt("%s  %s = %s", resolved, host2, name2);
	
	print out, line1;
	print out, line2;
	if ( line3 != "" )
		print out, line3;
	if ( resolved != "" )
		print out, resolved;
	print out, "";
	}

# Default pretty-printer.
function pretty_print_alarm(out: file, n: Info)
	{
	local pdescr = "";
	
@if ( Cluster::is_enabled() )
	pdescr = "local";
	
	if ( n?$src_peer )
		pdescr = n$src_peer?$descr ? n$src_peer$descr : fmt("%s", n$src_peer$host);

	pdescr = fmt("<%s> ", pdescr);
@endif
	
	local msg = fmt( "%s%s", pdescr, n$msg);
	
	local who = "";
	local h1 = 0.0.0.0;
	local h2 = 0.0.0.0;
	
	local orig_p = "";
	local resp_p = "";
	
	if ( n?$id )
		{
		h1 = n$id$orig_h;
		h2 = n$id$resp_h;
		who = fmt("%s:%s -> %s:%s", h1, n$id$orig_p, h2, n$id$resp_p);
		}
	else if ( n?$src && n?$dst )
		{
		h1 = n$src;
		h2 = n$dst;
		who = fmt("%s -> %s", h1, h2);
		}
	else if ( n?$src )
		{
		h1 = n$src;
		who = fmt("%s%s", h1, (n?$p ? fmt(":%s", n$p) : ""));
		}
	
	if ( n?$uid )
		who = fmt("%s (uid %s)", who, n$uid );
	
	local flag = (h1 in flag_nets || h2 in flag_nets);
	
	local line1 = fmt(">%s %D %s %s", (flag ? ">" : " "), network_time(), n$note, who);
	local line2 = fmt("   %s", msg);
	local line3 = n?$sub ? fmt("   %s", n$sub) : "";
	
	if ( h1 == 0.0.0.0 )
		{
		do_msg(out, n, line1, line2, line3, h1, "", h2, "");
		return;
		}
	
	if ( reading_traces() )
		{
		do_msg(out, n, line1, line2, line3, h1, "<skipped>", h2, "<skipped>");
		return;
		}
	
	when ( local h1name = lookup_addr(h1) )
		{
		if ( h2 == 0.0.0.0 ) 
			{
			do_msg(out, n, line1, line2, line3, h1, h1name, h2, "");
			return;
			}
		
		when ( local h2name = lookup_addr(h2) )
			{
			do_msg(out, n, line1, line2, line3, h1, h1name, h2, h2name);
			return;
			}
		timeout 5secs 
			{
			do_msg(out, n, line1, line2, line3, h1, h1name, h2, "(dns timeout)");
			return;
			}
		}
	
	timeout 5secs
		{
		if ( h2 == 0.0.0.0 ) 
			{
			do_msg(out, n, line1, line2, line3, h1,  "(dns timeout)", h2, "");
			return;
			}
		
		when ( local h2name_ = lookup_addr(h2) )
			{
			do_msg(out, n, line1, line2, line3, h1,  "(dns timeout)", h2, h2name_);
			return;
			}
		timeout 5secs
			{
			do_msg(out, n, line1, line2, line3, h1,  "(dns timeout)", h2, "(dns timeout)");
			return;
			}
		}
	}<|MERGE_RESOLUTION|>--- conflicted
+++ resolved
@@ -14,15 +14,8 @@
 	## Address to send the pretty-printed reports to. Default if not set is
 	## :bro:id:`Notice::mail_dest`.
 	const mail_dest_pretty_printed = "" &redef;
-<<<<<<< HEAD
-
 	## If an address from one of these networks is reported, we mark
-	## the entry with an addition quote symbol (that is, ">"). Many MUAs
-=======
-	
-	## If an address from one of these networks is reported, we mark
-	## the entry with an addition quote symbol (i.e., ">"). Many MUAs
->>>>>>> e83df948
+	## the entry with an additional quote symbol (i.e., ">"). Many MUAs
 	## then highlight such lines differently.
 	global flag_nets: set[subnet] &redef;
 	
