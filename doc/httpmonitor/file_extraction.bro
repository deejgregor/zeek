--- conflicted
+++ resolved
@@ -7,21 +7,11 @@
 	["text/html"] = "html",
 };
 
-<<<<<<< HEAD
-event file_mime_type(f: fa_file, mime_type: string)
-=======
 event file_sniff(f: fa_file, meta: fa_metadata)
->>>>>>> 374e61ee
 	{
 	if ( f$source != "HTTP" )
 		return;
 
-<<<<<<< HEAD
-	if ( mime_type !in mime_to_ext )
-		return;
-
-	local fname = fmt("%s-%s.%s", f$source, f$id, mime_to_ext[mime_type]);
-=======
 	if ( ! meta?$mime_type )
 		return;
 
@@ -29,7 +19,6 @@
 		return;
 
 	local fname = fmt("%s-%s.%s", f$source, f$id, mime_to_ext[meta$mime_type]);
->>>>>>> 374e61ee
 	print fmt("Extracting file %s", fname);
 	Files::add_analyzer(f, Files::ANALYZER_EXTRACT, [$extract_filename=fname]);
 	}