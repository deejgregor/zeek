// See the file "COPYING" in the main distribution directory for copyright.

#include "zeek-config.h"
#include "Val.h"

#include <sys/types.h>
#include <sys/param.h>

#include <netinet/in.h>
#include <netdb.h>
#include <unistd.h>

#include <stdio.h>
#include <stdlib.h>

#include <cmath>
#include <set>

#include "Attr.h"
#include "BroString.h"
#include "CompHash.h"
#include "Dict.h"
#include "Net.h"
#include "File.h"
#include "Func.h"
#include "Desc.h"
#include "IntrusivePtr.h"
#include "ID.h"
#include "RE.h"
#include "Scope.h"
#include "NetVar.h"
#include "Expr.h"
#include "PrefixTable.h"
#include "Conn.h"
#include "Reporter.h"
#include "IPAddr.h"
#include "Var.h" // for internal_type()

#include "broker/Data.h"

#include "threading/formatters/JSON.h"

Val::Val(Func* f)
	: val(f), type(f->FType()->Ref())
	{
	::Ref(val.func_val);
	}

static FileType* GetStringFileType() noexcept
	{
	static FileType* string_file_type = 0;
	if ( ! string_file_type )
		string_file_type = new FileType(base_type(TYPE_STRING));
	return string_file_type;
	}

Val::Val(BroFile* f)
	: val(f), type(GetStringFileType()->Ref())
	{
	assert(f->FType()->Tag() == TYPE_STRING);
	}

Val::~Val()
	{
	if ( type->InternalType() == TYPE_INTERNAL_STRING )
		delete val.string_val;

	else if ( type->Tag() == TYPE_FUNC )
		Unref(val.func_val);

	else if ( type->Tag() == TYPE_FILE )
		Unref(val.file_val);

	Unref(type);
#ifdef DEBUG
	delete [] bound_id;
#endif
	}

IntrusivePtr<Val> Val::CloneState::NewClone(Val* src, IntrusivePtr<Val> dst)
	{
	clones.insert(std::make_pair(src, dst.get()));
	return dst;
	}

IntrusivePtr<Val> Val::Clone()
	{
	Val::CloneState state;
	return Clone(&state);
	}

IntrusivePtr<Val> Val::Clone(CloneState* state)
	{
	auto i = state->clones.find(this);

	if ( i != state->clones.end() )
		return {NewRef{}, i->second};

	auto c = DoClone(state);

	if ( ! c )
		reporter->RuntimeError(GetLocationInfo(), "cannot clone value");

	return c;
	}

IntrusivePtr<Val> Val::DoClone(CloneState* state)
	{
	switch ( type->InternalType() ) {
	case TYPE_INTERNAL_INT:
	case TYPE_INTERNAL_UNSIGNED:
	case TYPE_INTERNAL_DOUBLE:
	 	// Immutable.
		return {NewRef{}, this};

	case TYPE_INTERNAL_OTHER:
		// Derived classes are responsible for this. Exception:
		// Functions and files. There aren't any derived classes.
		if ( type->Tag() == TYPE_FUNC )
			return make_intrusive<Val>(AsFunc()->DoClone().get());

		if ( type->Tag() == TYPE_FILE )
			{
			// I think we can just ref the file here - it is unclear what else
			// to do.  In the case of cached files, I think this is equivalent
			// to what happened before - serialization + unserialization just
			// have you the same pointer that you already had.  In the case of
			// non-cached files, the behavior now is different; in the past,
			// serialize + unserialize gave you a new file object because the
			// old one was not in the list anymore. This object was
			// automatically opened. This does not happen anymore - instead you
			// get the non-cached pointer back which is brought back into the
			// cache when written too.
			return {NewRef{}, this};
			}

		// Fall-through.

	default:
		reporter->InternalError("cloning illegal base type");
	}

	reporter->InternalError("cannot be reached");
	return nullptr;
 	}

int Val::IsZero() const
	{
	switch ( type->InternalType() ) {
	case TYPE_INTERNAL_INT:		return val.int_val == 0;
	case TYPE_INTERNAL_UNSIGNED:	return val.uint_val == 0;
	case TYPE_INTERNAL_DOUBLE:	return val.double_val == 0.0;

	default:			return 0;
	}
	}

int Val::IsOne() const
	{
	switch ( type->InternalType() ) {
	case TYPE_INTERNAL_INT:		return val.int_val == 1;
	case TYPE_INTERNAL_UNSIGNED:	return val.uint_val == 1;
	case TYPE_INTERNAL_DOUBLE:	return val.double_val == 1.0;

	default:			return 0;
	}
	}

bro_int_t Val::InternalInt() const
	{
	if ( type->InternalType() == TYPE_INTERNAL_INT )
		return val.int_val;
	else if ( type->InternalType() == TYPE_INTERNAL_UNSIGNED )
		// ### should check here for overflow
		return static_cast<bro_int_t>(val.uint_val);
	else
		InternalWarning("bad request for InternalInt");

	return 0;
	}

bro_uint_t Val::InternalUnsigned() const
	{
	if ( type->InternalType() == TYPE_INTERNAL_UNSIGNED )
		return val.uint_val;
	else
		InternalWarning("bad request for InternalUnsigned");

	return 0;
	}

double Val::InternalDouble() const
	{
	if ( type->InternalType() == TYPE_INTERNAL_DOUBLE )
		return val.double_val;
	else
		InternalWarning("bad request for InternalDouble");

	return 0.0;
	}

bro_int_t Val::CoerceToInt() const
	{
	if ( type->InternalType() == TYPE_INTERNAL_INT )
		return val.int_val;
	else if ( type->InternalType() == TYPE_INTERNAL_UNSIGNED )
		return static_cast<bro_int_t>(val.uint_val);
	else if ( type->InternalType() == TYPE_INTERNAL_DOUBLE )
		return static_cast<bro_int_t>(val.double_val);
	else
		InternalWarning("bad request for CoerceToInt");

	return 0;
	}

bro_uint_t Val::CoerceToUnsigned() const
	{
	if ( type->InternalType() == TYPE_INTERNAL_UNSIGNED )
		return val.uint_val;
	else if ( type->InternalType() == TYPE_INTERNAL_INT )
		return static_cast<bro_uint_t>(val.int_val);
	else if ( type->InternalType() == TYPE_INTERNAL_DOUBLE )
		return static_cast<bro_uint_t>(val.double_val);
	else
		InternalWarning("bad request for CoerceToUnsigned");

	return 0;
	}

double Val::CoerceToDouble() const
	{
	if ( type->InternalType() == TYPE_INTERNAL_DOUBLE )
		return val.double_val;
	else if ( type->InternalType() == TYPE_INTERNAL_INT )
		return static_cast<double>(val.int_val);
	else if ( type->InternalType() == TYPE_INTERNAL_UNSIGNED )
		return static_cast<double>(val.uint_val);
	else
		InternalWarning("bad request for CoerceToDouble");

	return 0.0;
	}

IntrusivePtr<Val> Val::SizeVal() const
	{
	switch ( type->InternalType() ) {
	case TYPE_INTERNAL_INT:
		// Return abs value. However abs() only works on ints and llabs
		// doesn't work on Mac OS X 10.5. So we do it by hand
		if ( val.int_val < 0 )
			return {AdoptRef{}, val_mgr->GetCount(-val.int_val)};
		else
			return {AdoptRef{}, val_mgr->GetCount(val.int_val)};

	case TYPE_INTERNAL_UNSIGNED:
		return {AdoptRef{}, val_mgr->GetCount(val.uint_val)};

	case TYPE_INTERNAL_DOUBLE:
		return make_intrusive<Val>(fabs(val.double_val), TYPE_DOUBLE);

	case TYPE_INTERNAL_OTHER:
		if ( type->Tag() == TYPE_FUNC )
			return {AdoptRef{}, val_mgr->GetCount(val.func_val->FType()->ArgTypes()->Types()->length())};

		if ( type->Tag() == TYPE_FILE )
			return make_intrusive<Val>(val.file_val->Size(), TYPE_DOUBLE);
		break;

	default:
		break;
	}

	return {AdoptRef{}, val_mgr->GetCount(0)};
	}

unsigned int Val::MemoryAllocation() const
	{
	return padded_sizeof(*this);
	}

int Val::AddTo(Val* v, int is_first_init) const
	{
	Error("+= initializer only applies to aggregate values");
	return 0;
	}

int Val::RemoveFrom(Val* v) const
	{
	Error("-= initializer only applies to aggregate values");
	return 0;
	}

void Val::Describe(ODesc* d) const
	{
	if ( d->IsBinary() || d->IsPortable() )
		{
		type->Describe(d);
		d->SP();
		}

	ValDescribe(d);
	}

void Val::DescribeReST(ODesc* d) const
	{
	ValDescribeReST(d);
	}

void Val::ValDescribe(ODesc* d) const
	{
	if ( d->IsReadable() && type->Tag() == TYPE_BOOL )
		{
		d->Add(CoerceToInt() ? "T" : "F");
		return;
		}

	switch ( type->InternalType() ) {
	case TYPE_INTERNAL_INT:		d->Add(val.int_val); break;
	case TYPE_INTERNAL_UNSIGNED:	d->Add(val.uint_val); break;
	case TYPE_INTERNAL_DOUBLE:	d->Add(val.double_val); break;
	case TYPE_INTERNAL_STRING:	d->AddBytes(val.string_val); break;
	case TYPE_INTERNAL_ADDR:	d->Add(val.addr_val->AsString().c_str()); break;

	case TYPE_INTERNAL_SUBNET:
		d->Add(val.subnet_val->AsString().c_str());
		break;

	case TYPE_INTERNAL_ERROR:	d->AddCS("error"); break;
	case TYPE_INTERNAL_OTHER:
		if ( type->Tag() == TYPE_FUNC )
			AsFunc()->Describe(d);
		else if ( type->Tag() == TYPE_FILE )
			AsFile()->Describe(d);
		else if ( type->Tag() == TYPE_TYPE )
			d->Add(type->AsTypeType()->Type()->GetName());
		else
			d->Add("<no value description>");
		break;

	case TYPE_INTERNAL_VOID:
		d->Add("<void value description>");
		break;

	default:
		reporter->InternalWarning("Val description unavailable");
		d->Add("<value description unavailable>");
		break;
	}
	}

void Val::ValDescribeReST(ODesc* d) const
	{
	switch ( type->InternalType() ) {
	case TYPE_INTERNAL_OTHER:
		Describe(d);
		break;

	default:
		d->Add("``");
		ValDescribe(d);
		d->Add("``");
	}
	}


#ifdef DEBUG
ID* Val::GetID() const
	{
	return bound_id ? global_scope()->Lookup(bound_id) : 0;
	}

void Val::SetID(ID* id)
	{
	delete [] bound_id;
	bound_id = id ? copy_string(id->Name()) : 0;
	}
#endif

bool Val::WouldOverflow(const BroType* from_type, const BroType* to_type, const Val* val)
	{
	if ( !to_type || !from_type )
		return true;
	else if ( same_type(to_type, from_type) )
		return false;

	if ( to_type->InternalType() == TYPE_INTERNAL_DOUBLE )
		return false;
	else if ( to_type->InternalType() == TYPE_INTERNAL_UNSIGNED )
		{
		if ( from_type->InternalType() == TYPE_INTERNAL_DOUBLE )
			return (val->InternalDouble() < 0.0 || val->InternalDouble() > static_cast<double>(UINT64_MAX));
		else if ( from_type->InternalType() == TYPE_INTERNAL_INT )
			return (val->InternalInt() < 0);
		}
	else if ( to_type->InternalType() == TYPE_INTERNAL_INT )
		{
		if ( from_type->InternalType() == TYPE_INTERNAL_DOUBLE )
			return (val->InternalDouble() < static_cast<double>(INT64_MIN) ||
			        val->InternalDouble() > static_cast<double>(INT64_MAX));
		else if ( from_type->InternalType() == TYPE_INTERNAL_UNSIGNED )
			return (val->InternalUnsigned() > INT64_MAX);
		}

	return false;
	}

IntrusivePtr<TableVal> Val::GetRecordFields()
	{
	auto t = Type();

	if ( t->Tag() != TYPE_RECORD && t->Tag() != TYPE_TYPE )
		{
		reporter->Error("non-record value/type passed to record_fields");
		return make_intrusive<TableVal>(IntrusivePtr{NewRef{}, internal_type("record_field_table")->AsTableType()});
		}

	RecordType* rt = nullptr;
	RecordVal* rv = nullptr;

	if ( t->Tag() == TYPE_RECORD )
		{
		rt = t->AsRecordType();
		rv = AsRecordVal();
		}
	else
		{
		t = t->AsTypeType()->Type();

		if ( t->Tag() != TYPE_RECORD )
			{
			reporter->Error("non-record value/type passed to record_fields");
			return make_intrusive<TableVal>(IntrusivePtr{NewRef{}, internal_type("record_field_table")->AsTableType()});
			}

		rt = t->AsRecordType();
		}

	return rt->GetRecordFieldsVal(rv);
	}

// This is a static method in this file to avoid including rapidjson's headers in Val.h because they're huge.
static void BuildJSON(threading::formatter::JSON::NullDoubleWriter& writer, Val* val, bool only_loggable=false, RE_Matcher* re=nullptr, const string& key="")
	{
	if ( !key.empty() )
		writer.Key(key);

	// If the value wasn't set, write a null into the stream and return.
	if ( ! val )
		{
		writer.Null();
		return;
		}

	rapidjson::Value j;
	BroType* type = val->Type();
	switch ( type->Tag() )
		{
		case TYPE_BOOL:
			writer.Bool(val->AsBool());
			break;

		case TYPE_INT:
			writer.Int64(val->AsInt());
			break;

		case TYPE_COUNT:
			writer.Uint64(val->AsCount());
			break;

		case TYPE_COUNTER:
			writer.Uint64(val->AsCounter());
			break;

		case TYPE_TIME:
			writer.Double(val->AsTime());
			break;

		case TYPE_DOUBLE:
			writer.Double(val->AsDouble());
			break;

		case TYPE_PORT:
			{
			auto* pval = val->AsPortVal();
			writer.StartObject();
			writer.Key("port");
			writer.Int64(pval->Port());
			writer.Key("proto");
			writer.String(pval->Protocol());
			writer.EndObject();
			break;
			}

		case TYPE_PATTERN:
		case TYPE_INTERVAL:
		case TYPE_ADDR:
		case TYPE_SUBNET:
			{
			ODesc d;
			d.SetStyle(RAW_STYLE);
			val->Describe(&d);
			writer.String(reinterpret_cast<const char*>(d.Bytes()), d.Len());
			break;
			}

		case TYPE_FILE:
		case TYPE_FUNC:
		case TYPE_ENUM:
		case TYPE_STRING:
			{
			ODesc d;
			d.SetStyle(RAW_STYLE);
			val->Describe(&d);
			writer.String(json_escape_utf8(string(reinterpret_cast<const char*>(d.Bytes()), d.Len())));
			break;
			}

		case TYPE_TABLE:
			{
			auto* table = val->AsTable();
			auto* tval = val->AsTableVal();

			if ( tval->Type()->IsSet() )
				writer.StartArray();
			else
				writer.StartObject();

			HashKey* k;
			TableEntryVal* entry;
			auto c = table->InitForIteration();
			while ( (entry = table->NextEntry(k, c)) )
				{
				auto lv = tval->RecoverIndex(k);
				delete k;

				Val* entry_key;
				if ( lv->Length() == 1 )
					entry_key = lv->Index(0)->Ref();
				else
					entry_key = lv->Ref();

				if ( tval->Type()->IsSet() )
					BuildJSON(writer, entry_key, only_loggable, re);
				else
					{
					rapidjson::StringBuffer buffer;
					threading::formatter::JSON::NullDoubleWriter key_writer(buffer);
					BuildJSON(key_writer, entry_key, only_loggable, re);
					string key_str = buffer.GetString();

					if ( key_str.length() >= 2 &&
					     key_str[0] == '"' &&
					     key_str[key_str.length() - 1] == '"' )
						// Strip quotes.
						key_str = key_str.substr(1, key_str.length() - 2);

					BuildJSON(writer, entry->Value(), only_loggable, re, key_str);
					}

				Unref(entry_key);
				Unref(lv);
				}

			if ( tval->Type()->IsSet() )
				writer.EndArray();
			else
				writer.EndObject();

			break;
			}

		case TYPE_RECORD:
			{
			writer.StartObject();

			auto* rval = val->AsRecordVal();
			auto rt = rval->Type()->AsRecordType();

			for ( auto i = 0; i < rt->NumFields(); ++i )
				{
				auto value = rval->LookupWithDefault(i);

				if ( value && ( ! only_loggable || rt->FieldHasAttr(i, ATTR_LOG) ) )
					{
					string key_str;
					auto field_name = rt->FieldName(i);

					if ( re && re->MatchAnywhere(field_name) != 0 )
						{
						auto blank = make_intrusive<StringVal>("");
						auto fn_val = make_intrusive<StringVal>(field_name);
						auto key_val = fn_val->Substitute(re, blank.get(), 0)->AsStringVal();
						key_str = key_val->ToStdString();
						Unref(key_val);
						}
					else
						key_str = field_name;

					BuildJSON(writer, value.get(), only_loggable, re, key_str);
					}
				}

			writer.EndObject();
			break;
			}

		case TYPE_LIST:
			{
			writer.StartArray();

			auto* lval = val->AsListVal();
			size_t size = lval->Length();
			for (size_t i = 0; i < size; i++)
				BuildJSON(writer, lval->Index(i), only_loggable, re);

			writer.EndArray();
			break;
			}

		case TYPE_VECTOR:
			{
			writer.StartArray();

			auto* vval = val->AsVectorVal();
			size_t size = vval->SizeVal()->AsCount();
			for (size_t i = 0; i < size; i++)
				BuildJSON(writer, vval->Lookup(i), only_loggable, re);

			writer.EndArray();
			break;
			}

		case TYPE_OPAQUE:
			{
			writer.StartObject();

			writer.Key("opaque_type");
			auto* oval = val->AsOpaqueVal();
			writer.String(OpaqueMgr::mgr()->TypeID(oval));

			writer.EndObject();
			break;
			}

		default:
		  writer.Null();
		  break;
		}
	}

IntrusivePtr<StringVal> Val::ToJSON(bool only_loggable, RE_Matcher* re)
	{
	rapidjson::StringBuffer buffer;
	threading::formatter::JSON::NullDoubleWriter writer(buffer);

	BuildJSON(writer, this, only_loggable, re, "");

	return make_intrusive<StringVal>(buffer.GetString());
	}

IntervalVal::IntervalVal(double quantity, double units) :
	Val(quantity * units, TYPE_INTERVAL)
	{
	}

void IntervalVal::ValDescribe(ODesc* d) const
	{
	using unit_word = std::pair<double, const char*>;

	constexpr std::array<unit_word, 6> units = {
		unit_word{ Days, "day" },
		unit_word{ Hours, "hr" },
		unit_word{ Minutes, "min" },
		unit_word{ Seconds, "sec" },
		unit_word{ Milliseconds, "msec" },
		unit_word{ Microseconds, "usec" },
	};

	double v = val.double_val;

	if ( v == 0.0 )
		{
		d->Add("0 secs");
		return;
		}

	bool did_one = false;
	constexpr auto last_idx = units.size() - 1;

	auto approx_equal = [](double a, double b, double tolerance = 1e-6) -> bool
		{
		auto v = a - b;
		return v < 0 ? -v < tolerance : v < tolerance;
		};

	for ( size_t i = 0; i < units.size(); ++i )
		{
		auto unit = units[i].first;
		auto word = units[i].second;
		double to_print = 0;

		if ( i == last_idx )
			{
			to_print = v / unit;

			if ( approx_equal(to_print, 0) )
				{
				if ( ! did_one )
					d->Add("0 secs");

				break;
				}
			}
		else
			{
			if ( ! (v >= unit || v <= -unit) )
				continue;

			double num = v / unit;
			num = num < 0 ? std::ceil(num) : std::floor(num);
			v -= num * unit;
			to_print = num;
			}

		if ( did_one )
			d->SP();

		d->Add(to_print);
		d->SP();
		d->Add(word);

		if ( ! approx_equal(to_print, 1) && ! approx_equal(to_print, -1) )
			d->Add("s");

		did_one = true;
		}
	}

IntrusivePtr<Val> PortVal::SizeVal() const
	{
	return {AdoptRef{}, val_mgr->GetInt(val.uint_val)};
	}

uint32_t PortVal::Mask(uint32_t port_num, TransportProto port_type)
	{
	// Note, for ICMP one-way connections:
	// src_port = icmp_type, dst_port = icmp_code.

	if ( port_num >= 65536 )
		{
		reporter->Warning("bad port number %d", port_num);
		port_num = 0;
		}

	switch ( port_type ) {
	case TRANSPORT_TCP:
		port_num |= TCP_PORT_MASK;
		break;

	case TRANSPORT_UDP:
		port_num |= UDP_PORT_MASK;
		break;

	case TRANSPORT_ICMP:
		port_num |= ICMP_PORT_MASK;
		break;

	default:
		break;	// "unknown/other"
	}

	return port_num;
	}

PortVal::PortVal(uint32_t p) : Val(bro_uint_t(p), TYPE_PORT)
	{
	}

uint32_t PortVal::Port() const
	{
	uint32_t p = static_cast<uint32_t>(val.uint_val);
	return p & ~PORT_SPACE_MASK;
	}

string PortVal::Protocol() const
	{
	if ( IsUDP() )
		return "udp";
	else if ( IsTCP() )
		return "tcp";
	else if ( IsICMP() )
		return "icmp";
	else
		return "unknown";
	}

int PortVal::IsTCP() const
	{
	return (val.uint_val & PORT_SPACE_MASK) == TCP_PORT_MASK;
	}

int PortVal::IsUDP() const
	{
	return (val.uint_val & PORT_SPACE_MASK) == UDP_PORT_MASK;
	}

int PortVal::IsICMP() const
	{
	return (val.uint_val & PORT_SPACE_MASK) == ICMP_PORT_MASK;
	}

void PortVal::ValDescribe(ODesc* d) const
	{
	uint32_t p = static_cast<uint32_t>(val.uint_val);
	d->Add(p & ~PORT_SPACE_MASK);
	d->Add("/");
	d->Add(Protocol());
	}

IntrusivePtr<Val> PortVal::DoClone(CloneState* state)
	{
	// Immutable.
	return {NewRef{}, this};
	}

AddrVal::AddrVal(const char* text) : Val(new IPAddr(text), TYPE_ADDR)
	{
	}

AddrVal::AddrVal(const std::string& text) : AddrVal(text.c_str())
	{
	}

AddrVal::AddrVal(uint32_t addr) : Val(new IPAddr(IPv4, &addr, IPAddr::Network), TYPE_ADDR)
	{
	// ### perhaps do gethostbyaddr here?
	}

AddrVal::AddrVal(const uint32_t addr[4]) : Val(new IPAddr(IPv6, addr, IPAddr::Network), TYPE_ADDR)
	{
	}

AddrVal::AddrVal(const IPAddr& addr) : Val(new IPAddr(addr), TYPE_ADDR)
	{
	}

AddrVal::~AddrVal()
	{
	delete val.addr_val;
	}

unsigned int AddrVal::MemoryAllocation() const
	{
	return padded_sizeof(*this) + val.addr_val->MemoryAllocation();
	}

IntrusivePtr<Val> AddrVal::SizeVal() const
	{
	if ( val.addr_val->GetFamily() == IPv4 )
		return {AdoptRef{}, val_mgr->GetCount(32)};
	else
		return {AdoptRef{}, val_mgr->GetCount(128)};
	}

IntrusivePtr<Val> AddrVal::DoClone(CloneState* state)
	{
	// Immutable.
	return {NewRef{}, this};
	}

SubNetVal::SubNetVal(const char* text) : Val(new IPPrefix(), TYPE_SUBNET)
	{
	if ( ! IPPrefix::ConvertString(text, val.subnet_val) )
		reporter->Error("Bad string in SubNetVal ctor: %s", text);
	}

SubNetVal::SubNetVal(const char* text, int width) : Val(new IPPrefix(text, width), TYPE_SUBNET)
	{
	}

SubNetVal::SubNetVal(uint32_t addr, int width) : SubNetVal(IPAddr{IPv4, &addr, IPAddr::Network}, width)
	{
	}

SubNetVal::SubNetVal(const uint32_t* addr, int width) : SubNetVal(IPAddr{IPv6, addr, IPAddr::Network}, width)
	{
	}

SubNetVal::SubNetVal(const IPAddr& addr, int width) : Val(new IPPrefix(addr, width), TYPE_SUBNET)
	{
	}

SubNetVal::SubNetVal(const IPPrefix& prefix) : Val(new IPPrefix(prefix), TYPE_SUBNET)
	{
	}

SubNetVal::~SubNetVal()
	{
	delete val.subnet_val;
	}

const IPAddr& SubNetVal::Prefix() const
	{
	return val.subnet_val->Prefix();
	}

int SubNetVal::Width() const
	{
	return val.subnet_val->Length();
	}

unsigned int SubNetVal::MemoryAllocation() const
	{
	return padded_sizeof(*this) + val.subnet_val->MemoryAllocation();
	}

IntrusivePtr<Val> SubNetVal::SizeVal() const
	{
	int retained = 128 - val.subnet_val->LengthIPv6();
	return make_intrusive<Val>(pow(2.0, double(retained)), TYPE_DOUBLE);
	}

void SubNetVal::ValDescribe(ODesc* d) const
	{
	d->Add(string(*val.subnet_val).c_str());
	}

IPAddr SubNetVal::Mask() const
	{
	if ( val.subnet_val->Length() == 0 )
		{
		// We need to special-case a mask width of zero, since
		// the compiler doesn't guarantee that 1 << 32 yields 0.
		uint32_t m[4];
		for ( unsigned int i = 0; i < 4; ++i )
			m[i] = 0;
		IPAddr rval(IPv6, m, IPAddr::Host);
		return rval;
		}

	uint32_t m[4];
	uint32_t* mp = m;

	uint32_t w;
	for ( w = val.subnet_val->Length(); w >= 32; w -= 32 )
		   *(mp++) = 0xffffffff;

	*mp = ~((1 << (32 - w)) - 1);

	while ( ++mp < m + 4 )
		   *mp = 0;

	IPAddr rval(IPv6, m, IPAddr::Host);
	return rval;
	}

bool SubNetVal::Contains(const IPAddr& addr) const
	{
	return val.subnet_val->Contains(addr);
	}

IntrusivePtr<Val> SubNetVal::DoClone(CloneState* state)
	{
	// Immutable.
	return {NewRef{}, this};
	}

StringVal::StringVal(BroString* s) : Val(s, TYPE_STRING)
	{
	}

// The following adds a NUL at the end.
StringVal::StringVal(int length, const char* s)
	: StringVal(new BroString(reinterpret_cast<const u_char*>(s), length, 1))
	{
	}

StringVal::StringVal(const char* s) : StringVal(new BroString(s))
	{
	}

StringVal::StringVal(const string& s) : StringVal(s.length(), s.data())
	{
	}

IntrusivePtr<Val> StringVal::SizeVal() const
	{
	return {AdoptRef{}, val_mgr->GetCount(val.string_val->Len())};
	}

int StringVal::Len()
	{
	return AsString()->Len();
	}

const u_char* StringVal::Bytes()
	{
	return AsString()->Bytes();
	}

const char* StringVal::CheckString()
	{
	return AsString()->CheckString();
	}

string StringVal::ToStdString() const
	{
	auto* bs = AsString();
	return string((char*)bs->Bytes(), bs->Len());
	}

StringVal* StringVal::ToUpper()
	{
	val.string_val->ToUpper();
	return this;
	}

void StringVal::ValDescribe(ODesc* d) const
	{
	// Should reintroduce escapes ? ###
	if ( d->WantQuotes() )
		d->Add("\"");
	d->AddBytes(val.string_val);
	if ( d->WantQuotes() )
		d->Add("\"");
	}

unsigned int StringVal::MemoryAllocation() const
	{
	return padded_sizeof(*this) + val.string_val->MemoryAllocation();
	}

Val* StringVal::Substitute(RE_Matcher* re, StringVal* repl, bool do_all)
	{
	const u_char* s = Bytes();
	int offset = 0;
	int n = Len();

	// cut_points is a set of pairs of indices in str that should
	// be removed/replaced.  A pair <x,y> means "delete starting
	// at offset x, up to but not including offset y".
	vector<std::pair<int, int>> cut_points;

	int size = 0;	// size of result

	while ( n > 0 )
		{
		// Find next match offset.
		int end_of_match;
		while ( n > 0 &&
		        (end_of_match = re->MatchPrefix(&s[offset], n)) <= 0 )
			{
			// This character is going to be copied to the result.
			++size;

			// Move on to next character.
			++offset;
			--n;
			}

		if ( n <= 0 )
			break;

		// s[offset .. offset+end_of_match-1] matches re.
		cut_points.push_back({offset, offset + end_of_match});

		offset += end_of_match;
		n -= end_of_match;

		if ( ! do_all )
			{
			// We've now done the first substitution - finished.
			// Include the remainder of the string in the result.
			size += n;
			break;
			}
		}

	// size now reflects amount of space copied.  Factor in amount
	// of space for replacement text.
	size += cut_points.size() * repl->Len();

	// And a final NUL for good health.
	++size;

	byte_vec result = new u_char[size];
	byte_vec r = result;

	// Copy it all over.
	int start_offset = 0;
	for ( const auto& point : cut_points )
		{
		int num_to_copy = point.first - start_offset;
		memcpy(r, s + start_offset, num_to_copy);

		r += num_to_copy;
		start_offset = point.second;

		// Now add in replacement text.
		memcpy(r, repl->Bytes(), repl->Len());
		r += repl->Len();
		}

	// Copy final trailing characters.
	int num_to_copy = Len() - start_offset;
	memcpy(r, s + start_offset, num_to_copy);
	r += num_to_copy;

	// Final NUL.  No need to increment r, since the length
	// computed from it in the next statement does not include
	// the NUL.
	r[0] = '\0';

	return new StringVal(new BroString(1, result, r - result));
	}

IntrusivePtr<Val> StringVal::DoClone(CloneState* state)
	{
	// We could likely treat this type as immutable and return a reference
	// instead of creating a new copy, but we first need to be careful and
	// audit whether anything internal actually does mutate it.
	return state->NewClone(this, make_intrusive<StringVal>(
	        new BroString((u_char*) val.string_val->Bytes(),
	                      val.string_val->Len(), 1)));
	}

PatternVal::PatternVal(RE_Matcher* re)
	: Val(base_type_no_ref(TYPE_PATTERN))
	{
	val.re_val = re;
	}

PatternVal::~PatternVal()
	{
	delete AsPattern();
	Unref(type);	// base_type() ref'd it, so did our base constructor
	}

int PatternVal::AddTo(Val* v, int /* is_first_init */) const
	{
	if ( v->Type()->Tag() != TYPE_PATTERN )
		{
		v->Error("not a pattern");
		return 0;
		}

	PatternVal* pv = v->AsPatternVal();

	RE_Matcher* re = new RE_Matcher(AsPattern()->PatternText());
	re->AddPat(pv->AsPattern()->PatternText());
	re->Compile();

	pv->SetMatcher(re);

	return 1;
	}

void PatternVal::SetMatcher(RE_Matcher* re)
	{
	delete AsPattern();
	val.re_val = re;
	}

void PatternVal::ValDescribe(ODesc* d) const
	{
	d->Add("/");
	d->Add(AsPattern()->PatternText());
	d->Add("/");
	}

unsigned int PatternVal::MemoryAllocation() const
	{
	return padded_sizeof(*this) + val.re_val->MemoryAllocation();
	}

IntrusivePtr<Val> PatternVal::DoClone(CloneState* state)
	{
	// We could likely treat this type as immutable and return a reference
	// instead of creating a new copy, but we first need to be careful and
	// audit whether anything internal actually does mutate it.
	auto re = new RE_Matcher(val.re_val->PatternText(),
	                         val.re_val->AnywherePatternText());
	re->Compile();
	return state->NewClone(this, make_intrusive<PatternVal>(re));
	}

ListVal::ListVal(TypeTag t)
	: Val(new TypeList(t == TYPE_ANY ? nullptr : base_type(t)))
	{
	tag = t;
	}

ListVal::~ListVal()
	{
	for ( const auto& val : vals )
		Unref(val);
	Unref(type);
	}

IntrusivePtr<Val> ListVal::SizeVal() const
	{
	return {AdoptRef{}, val_mgr->GetCount(vals.length())};
	}

RE_Matcher* ListVal::BuildRE() const
	{
	if ( tag != TYPE_STRING )
		Internal("non-string list in ListVal::IncludedInString");

	RE_Matcher* re = new RE_Matcher();
	for ( const auto& val : vals )
		{
		const char* vs = (const char*) (val->AsString()->Bytes());
		re->AddPat(vs);
		}

	return re;
	}

void ListVal::Append(Val* v)
	{
	if ( type->AsTypeList()->IsPure() )
		{
		if ( v->Type()->Tag() != tag )
			Internal("heterogeneous list in ListVal::Append");
		}

	vals.push_back(v);
	type->AsTypeList()->Append({NewRef{}, v->Type()});
	}

TableVal* ListVal::ConvertToSet() const
	{
	if ( tag == TYPE_ANY )
		Internal("conversion of heterogeneous list to set");

	auto set_index = make_intrusive<TypeList>(
	        IntrusivePtr{NewRef{}, type->AsTypeList()->PureType()});
	set_index->Append(base_type(tag));
	auto s = make_intrusive<SetType>(std::move(set_index), nullptr);
	TableVal* t = new TableVal(std::move(s));

	for ( const auto& val : vals )
		t->Assign(val, 0);

	return t;
	}

void ListVal::Describe(ODesc* d) const
	{
	if ( d->IsBinary() || d->IsPortable() )
		{
		type->Describe(d);
		d->SP();
		d->Add(vals.length());
		d->SP();
		}

	loop_over_list(vals, i)
		{
		if ( i > 0 )
			{
			if ( d->IsReadable() || d->IsPortable() )
				{
				d->Add(",");
				d->SP();
				}
			}

		vals[i]->Describe(d);
		}
	}

IntrusivePtr<Val> ListVal::DoClone(CloneState* state)
	{
	auto lv = make_intrusive<ListVal>(tag);
	lv->vals.resize(vals.length());
	state->NewClone(this, lv);

	for ( const auto& val : vals )
		lv->Append(val->Clone(state).release());

	return lv;
	}

unsigned int ListVal::MemoryAllocation() const
	{
	unsigned int size = 0;
	for ( const auto& val : vals )
		size += val->MemoryAllocation();

	return size + padded_sizeof(*this) + vals.MemoryAllocation() - padded_sizeof(vals)
		+ type->MemoryAllocation();
	}

TableEntryVal* TableEntryVal::Clone(Val::CloneState* state)
	{
	auto rval = new TableEntryVal(val ? val->Clone(state) : nullptr);
	rval->last_access_time = last_access_time;
	rval->expire_access_time = expire_access_time;
	return rval;
	}

TableValTimer::TableValTimer(TableVal* val, double t) : Timer(t, TIMER_TABLE_VAL)
	{
	table = val;
	}

TableValTimer::~TableValTimer()
	{
	table->ClearTimer(this);
	}

void TableValTimer::Dispatch(double t, int is_expire)
	{
	if ( ! is_expire )
		{
		table->ClearTimer(this);
		table->DoExpire(t);
		}
	}

static void table_entry_val_delete_func(void* val)
	{
	TableEntryVal* tv = (TableEntryVal*) val;
	delete tv;
	}

<<<<<<< HEAD
TableVal::TableVal(IntrusivePtr<TableType> t, IntrusivePtr<Attributes> a) : Val(t.get())
	{
	Init(std::move(t));
	SetAttrs(std::move(a));
=======
static void find_nested_record_types(BroType* t, std::set<RecordType*>* found)
	{
	if ( ! t )
		return;

	switch ( t->Tag() ) {
	case TYPE_RECORD:
		{
		auto rt = t->AsRecordType();
		found->emplace(rt);

		for ( auto i = 0; i < rt->NumFields(); ++i )
			find_nested_record_types(rt->FieldDecl(i)->type, found);
		}
		return;
	case TYPE_TABLE:
		find_nested_record_types(t->AsTableType()->Indices(), found);
		find_nested_record_types(t->AsTableType()->YieldType(), found);
		return;
	case TYPE_LIST:
		{
		for ( auto& t : *t->AsTypeList()->Types() )
			find_nested_record_types(t, found);
		}
		return;
	case TYPE_FUNC:
		find_nested_record_types(t->AsFuncType()->Args(), found);
		find_nested_record_types(t->AsFuncType()->YieldType(), found);
		return;
	case TYPE_VECTOR:
		find_nested_record_types(t->AsVectorType()->YieldType(), found);
		return;
	case TYPE_TYPE:
		find_nested_record_types(t->AsTypeType()->Type(), found);
		return;
	default:
		return;
	}
	}

TableVal::TableVal(TableType* t, Attributes* a) : Val(t)
	{
	Init(t);
	SetAttrs(a);

	if ( ! is_parsing )
		return;

	for ( const auto& t : *t->IndexTypes() )
		{
		std::set<RecordType*> found;
		find_nested_record_types(t, &found);

		for ( auto rt : found )
			parse_time_table_record_dependencies[rt].emplace_back(NewRef{}, this);
		}
>>>>>>> 7a397d27
	}

void TableVal::Init(IntrusivePtr<TableType> t)
	{
	table_type = std::move(t);
	expire_func = 0;
	expire_time = 0;
	expire_cookie = 0;
	timer = 0;
	def_val = 0;

	if ( table_type->IsSubNetIndex() )
		subnets = new PrefixTable;
	else
		subnets = 0;

	table_hash = new CompositeHash(IntrusivePtr<TypeList>(NewRef{},
	                               table_type->Indices()));
	val.table_val = new PDict<TableEntryVal>;
	val.table_val->SetDeleteFunc(table_entry_val_delete_func);
	}

TableVal::~TableVal()
	{
	if ( timer )
		timer_mgr->Cancel(timer);

	delete table_hash;
	delete AsTable();
	delete subnets;
	}

void TableVal::RemoveAll()
	{
	// Here we take the brute force approach.
	delete AsTable();
	val.table_val = new PDict<TableEntryVal>;
	val.table_val->SetDeleteFunc(table_entry_val_delete_func);
	}

int TableVal::Size() const
	{
	return AsTable()->Length();
	}

int TableVal::RecursiveSize() const
	{
	int n = AsTable()->Length();

	if ( Type()->IsSet() ||
	     const_cast<TableType*>(Type()->AsTableType())->YieldType()->Tag()
			!= TYPE_TABLE )
		return n;

	PDict<TableEntryVal>* v = val.table_val;
	IterCookie* c = v->InitForIteration();

	TableEntryVal* tv;
	while ( (tv = v->NextEntry(c)) )
		{
		if ( tv->Value() )
			n += tv->Value()->AsTableVal()->RecursiveSize();
		}

	return n;
	}

void TableVal::SetAttrs(IntrusivePtr<Attributes> a)
	{
	attrs = std::move(a);

	if ( ! attrs )
		return;

	CheckExpireAttr(ATTR_EXPIRE_READ);
	CheckExpireAttr(ATTR_EXPIRE_WRITE);
	CheckExpireAttr(ATTR_EXPIRE_CREATE);

	Attr* ef = attrs->FindAttr(ATTR_EXPIRE_FUNC);

	if ( ef )
		expire_func = {NewRef{}, ef->AttrExpr()};

	auto cf = attrs->FindAttr(ATTR_ON_CHANGE);

	if ( cf )
		change_func = {NewRef{}, cf->AttrExpr()};
	}

void TableVal::CheckExpireAttr(attr_tag at)
	{
	Attr* a = attrs->FindAttr(at);

	if ( a )
		{
		expire_time = {NewRef{}, a->AttrExpr()};

		if ( expire_time->Type()->Tag() != TYPE_INTERVAL )
			{
			if ( ! expire_time->IsError() )
				expire_time->SetError("expiration interval has wrong type");

			return;
			}

		if ( timer )
			timer_mgr->Cancel(timer);

		// As network_time is not necessarily initialized yet,
		// we set a timer which fires immediately.
		timer = new TableValTimer(this, 1);
		timer_mgr->Add(timer);
		}
	}

int TableVal::Assign(Val* index, IntrusivePtr<Val> new_val)
	{
	HashKey* k = ComputeHash(index);
	if ( ! k )
		{
		index->Error("index type doesn't match table", table_type->Indices());
		return 0;
		}

	return Assign(index, k, std::move(new_val));
	}

int TableVal::Assign(Val* index, Val* new_val)
	{
	return Assign(index, {AdoptRef{}, new_val});
	}

int TableVal::Assign(Val* index, HashKey* k, IntrusivePtr<Val> new_val)
	{
	int is_set = table_type->IsSet();

	if ( (is_set && new_val) || (! is_set && ! new_val) )
		InternalWarning("bad set/table in TableVal::Assign");

	TableEntryVal* new_entry_val = new TableEntryVal(new_val);
	HashKey k_copy(k->Key(), k->Size(), k->Hash());
	TableEntryVal* old_entry_val = AsNonConstTable()->Insert(k, new_entry_val);

	// If the dictionary index already existed, the insert may free up the
	// memory allocated to the key bytes, so have to assume k is invalid
	// from here on out.
	delete k;
	k = 0;

	if ( subnets )
		{
		if ( ! index )
			{
			Val* v = RecoverIndex(&k_copy);
			subnets->Insert(v, new_entry_val);
			Unref(v);
			}
		else
			subnets->Insert(index, new_entry_val);
		}

	// Keep old expiration time if necessary.
	if ( old_entry_val && attrs && attrs->FindAttr(ATTR_EXPIRE_CREATE) )
		new_entry_val->SetExpireAccess(old_entry_val->ExpireAccessTime());

	Modified();

	if ( change_func )
		{
		Val* change_index = index ? index->Ref() : RecoverIndex(&k_copy);
		Val* v = old_entry_val ? old_entry_val->Value() : new_val.get();
		CallChangeFunc(change_index, v, old_entry_val ? ELEMENT_CHANGED : ELEMENT_NEW);
		Unref(change_index);
		}

	delete old_entry_val;

	return 1;
	}

int TableVal::Assign(Val* index, HashKey* k, Val* new_val)
	{
	return Assign(index, k, {AdoptRef{}, new_val});
	}

IntrusivePtr<Val> TableVal::SizeVal() const
	{
	return {AdoptRef{}, val_mgr->GetCount(Size())};
	}

int TableVal::AddTo(Val* val, int is_first_init) const
	{
	return AddTo(val, is_first_init, true);
	}

int TableVal::AddTo(Val* val, int is_first_init, bool propagate_ops) const
	{
	if ( val->Type()->Tag() != TYPE_TABLE )
		{
		val->Error("not a table");
		return 0;
		}

	TableVal* t = val->AsTableVal();

	if ( ! same_type(type, t->Type()) )
		{
		type->Error("table type clash", t->Type());
		return 0;
		}

	const PDict<TableEntryVal>* tbl = AsTable();
	IterCookie* c = tbl->InitForIteration();

	HashKey* k;
	TableEntryVal* v;
	while ( (v = tbl->NextEntry(k, c)) )
		{
		if ( is_first_init && t->AsTable()->Lookup(k) )
			{
			auto key = table_hash->RecoverVals(k);
			// ### Shouldn't complain if their values are equal.
			key->Warn("multiple initializations for index");
			continue;
			}

		if ( type->IsSet() )
			{
			if ( ! t->Assign(v->Value(), k, 0) )
				 return 0;
			}
		else
			{
			if ( ! t->Assign(0, k, {NewRef{}, v->Value()}) )
				 return 0;
			}
		}

	return 1;
	}

int TableVal::RemoveFrom(Val* val) const
	{
	if ( val->Type()->Tag() != TYPE_TABLE )
		{
		val->Error("not a table");
		return 0;
		}

	TableVal* t = val->AsTableVal();

	if ( ! same_type(type, t->Type()) )
		{
		type->Error("table type clash", t->Type());
		return 0;
		}

	const PDict<TableEntryVal>* tbl = AsTable();
	IterCookie* c = tbl->InitForIteration();

	HashKey* k;
	while ( tbl->NextEntry(k, c) )
		{
		// Not sure that this is 100% sound, since the HashKey
		// comes from one table but is being used in another.
		// OTOH, they are both the same type, so as long as
		// we don't have hash keys that are keyed per dictionary,
		// it should work ...
		t->Delete(k);
		delete k;
		}

	return 1;
	}

TableVal* TableVal::Intersect(const TableVal* tv) const
	{
	TableVal* result = new TableVal(table_type);

	const PDict<TableEntryVal>* t0 = AsTable();
	const PDict<TableEntryVal>* t1 = tv->AsTable();
	PDict<TableEntryVal>* t2 = result->AsNonConstTable();

	// Figure out which is smaller; assign it to t1.
	if ( t1->Length() > t0->Length() )
		{ // Swap.
		const PDict<TableEntryVal>* tmp = t1;
		t1 = t0;
		t0 = tmp;
		}

	IterCookie* c = t1->InitForIteration();
	HashKey* k;
	while ( t1->NextEntry(k, c) )
		{
		// Here we leverage the same assumption about consistent
		// hashes as in TableVal::RemoveFrom above.
		if ( t0->Lookup(k) )
			t2->Insert(k, new TableEntryVal(nullptr));

		delete k;
		}

	return result;
	}

bool TableVal::EqualTo(const TableVal* tv) const
	{
	const PDict<TableEntryVal>* t0 = AsTable();
	const PDict<TableEntryVal>* t1 = tv->AsTable();

	if ( t0->Length() != t1->Length() )
		return false;

	IterCookie* c = t0->InitForIteration();
	HashKey* k;
	while ( t0->NextEntry(k, c) )
		{
		// Here we leverage the same assumption about consistent
		// hashes as in TableVal::RemoveFrom above.
		if ( ! t1->Lookup(k) )
			{
			delete k;
			t0->StopIteration(c);
			return false;
			}

		delete k;
		}

	return true;
	}

bool TableVal::IsSubsetOf(const TableVal* tv) const
	{
	const PDict<TableEntryVal>* t0 = AsTable();
	const PDict<TableEntryVal>* t1 = tv->AsTable();

	if ( t0->Length() > t1->Length() )
		return false;

	IterCookie* c = t0->InitForIteration();
	HashKey* k;
	while ( t0->NextEntry(k, c) )
		{
		// Here we leverage the same assumption about consistent
		// hashes as in TableVal::RemoveFrom above.
		if ( ! t1->Lookup(k) )
			{
			delete k;
			t0->StopIteration(c);
			return false;
			}

		delete k;
		}

	return true;
	}

int TableVal::ExpandAndInit(IntrusivePtr<Val> index, IntrusivePtr<Val> new_val)
	{
	BroType* index_type = index->Type();

	if ( index_type->IsSet() )
		{
		index = {AdoptRef{}, index->AsTableVal()->ConvertToList()};
		return ExpandAndInit(std::move(index), std::move(new_val));
		}

	if ( index_type->Tag() != TYPE_LIST )
		// Nothing to expand.
		return CheckAndAssign(index.get(), std::move(new_val));

	ListVal* iv = index->AsListVal();
	if ( iv->BaseTag() != TYPE_ANY )
		{
		if ( table_type->Indices()->Types()->length() != 1 )
			reporter->InternalError("bad singleton list index");

		for ( int i = 0; i < iv->Length(); ++i )
			if ( ! ExpandAndInit({NewRef{}, iv->Index(i)}, new_val) )
				return 0;

		return 1;
		}

	else
		{ // Compound table.
		val_list* vl = iv->Vals();
		loop_over_list(*vl, i)
			{
			// ### if CompositeHash::ComputeHash did flattening
			// of 1-element lists (like ComputeSingletonHash does),
			// then we could optimize here.
			BroType* t = (*vl)[i]->Type();
			if ( t->IsSet() || t->Tag() == TYPE_LIST )
				break;
			}

		if ( i >= vl->length() )
			// Nothing to expand.
			return CheckAndAssign(index.get(), std::move(new_val));
		else
			return ExpandCompoundAndInit(vl, i, std::move(new_val));
		}
	}


IntrusivePtr<Val> TableVal::Default(Val* index)
	{
	Attr* def_attr = FindAttr(ATTR_DEFAULT);

	if ( ! def_attr )
		return nullptr;

	if ( ! def_val )
		{
		BroType* ytype = Type()->YieldType();
		BroType* dtype = def_attr->AttrExpr()->Type();

		if ( dtype->Tag() == TYPE_RECORD && ytype->Tag() == TYPE_RECORD &&
		     ! same_type(dtype, ytype) &&
		     record_promotion_compatible(dtype->AsRecordType(),
						 ytype->AsRecordType()) )
			{
			auto coerce = make_intrusive<RecordCoerceExpr>(
			        IntrusivePtr{NewRef{}, def_attr->AttrExpr()},
			        IntrusivePtr{NewRef{}, ytype->AsRecordType()});
			def_val = coerce->Eval(0);
			}

		else
			def_val = def_attr->AttrExpr()->Eval(0);
		}

	if ( ! def_val )
		{
		Error("non-constant default attribute");
		return nullptr;
		}

	if ( def_val->Type()->Tag() != TYPE_FUNC ||
	     same_type(def_val->Type(), Type()->YieldType()) )
		{
		if ( def_attr->AttrExpr()->IsConst() )
			return def_val;

		try
			{
			return def_val->Clone();
			}
		catch ( InterpreterException& e )
			{ /* Already reported. */ }

		Error("&default value for table is not clone-able");
		return nullptr;
		}

	const Func* f = def_val->AsFunc();
	val_list vl;

	if ( index->Type()->Tag() == TYPE_LIST )
		{
		const val_list* vl0 = index->AsListVal()->Vals();
		vl = val_list(vl0->length());
		for ( const auto& v : *vl0 )
			vl.push_back(v->Ref());
		}
	else
		{
		vl = val_list{index->Ref()};
		}

	IntrusivePtr<Val> result;

	try
		{
		result = f->Call(&vl);
		}

	catch ( InterpreterException& e )
		{ /* Already reported. */ }

	if ( ! result )
		{
		Error("no value returned from &default function");
		return nullptr;
		}

	return result;
	}

IntrusivePtr<Val> TableVal::Lookup(Val* index, bool use_default_val)
	{
	if ( subnets )
		{
		TableEntryVal* v = (TableEntryVal*) subnets->Lookup(index);
		if ( v )
			{
			if ( attrs && attrs->FindAttr(ATTR_EXPIRE_READ) )
					v->SetExpireAccess(network_time);

			return {NewRef{}, v->Value() ? v->Value() : this};
			}

		if ( ! use_default_val )
			return nullptr;

		return Default(index);
		}

	const PDict<TableEntryVal>* tbl = AsTable();

	if ( tbl->Length() > 0 )
		{
		HashKey* k = ComputeHash(index);
		if ( k )
			{
			TableEntryVal* v = AsTable()->Lookup(k);
			delete k;

			if ( v )
				{
				if ( attrs && attrs->FindAttr(ATTR_EXPIRE_READ) )
					v->SetExpireAccess(network_time);

				return {NewRef{}, v->Value() ? v->Value() : this};
				}
			}
		}

	if ( ! use_default_val )
		return nullptr;

	return Default(index);
	}

IntrusivePtr<VectorVal> TableVal::LookupSubnets(const SubNetVal* search)
	{
	if ( ! subnets )
		reporter->InternalError("LookupSubnets called on wrong table type");

	auto result = make_intrusive<VectorVal>(internal_type("subnet_vec")->AsVectorType());

	auto matches = subnets->FindAll(search);
	for ( auto element : matches )
		result->Assign(result->Size(), make_intrusive<SubNetVal>(get<0>(element)));

	return result;
	}

IntrusivePtr<TableVal> TableVal::LookupSubnetValues(const SubNetVal* search)
	{
	if ( ! subnets )
		reporter->InternalError("LookupSubnetValues called on wrong table type");

	auto nt = make_intrusive<TableVal>(IntrusivePtr{NewRef{}, this->Type()->AsTableType()});

	auto matches = subnets->FindAll(search);
	for ( auto element : matches )
		{
		SubNetVal* s = new SubNetVal(get<0>(element));
		TableEntryVal* entry = reinterpret_cast<TableEntryVal*>(get<1>(element));

		if ( entry && entry->Value() )
			nt->Assign(s, {NewRef{}, entry->Value()});
		else
			nt->Assign(s, 0); // set

		if ( entry )
			{
			if ( attrs && attrs->FindAttr(ATTR_EXPIRE_READ) )
				entry->SetExpireAccess(network_time);
			}

		Unref(s); // assign does not consume index
		}

	return nt;
	}

bool TableVal::UpdateTimestamp(Val* index)
	{
	TableEntryVal* v;

	if ( subnets )
		v = (TableEntryVal*) subnets->Lookup(index);
	else
		{
		HashKey* k = ComputeHash(index);
		if ( ! k )
			return false;

		v = AsTable()->Lookup(k);

		delete k;
		}

	if ( ! v )
		return false;

	v->SetExpireAccess(network_time);

	return true;
	}

ListVal* TableVal::RecoverIndex(const HashKey* k) const
	{
	return table_hash->RecoverVals(k).release();
	}

void TableVal::CallChangeFunc(const Val* index, Val* old_value, OnChangeType tpe)
	{
	if ( ! change_func || ! index || in_change_func )
		return;

	if ( ! table_type->IsSet() && ! old_value )
		return;

	try
		{
		auto thefunc = change_func->Eval(nullptr);

		if ( ! thefunc )
			{
			return;
			}

		if ( thefunc->Type()->Tag() != TYPE_FUNC )
			{
			thefunc->Error("not a function");
			return;
			}

		const Func* f = thefunc->AsFunc();
		val_list vl { Ref() };
		IntrusivePtr<EnumVal> type;

		switch ( tpe )
			{
			case ELEMENT_NEW:
				type = BifType::Enum::TableChange->GetVal(BifEnum::TableChange::TABLE_ELEMENT_NEW);
				break;
			case ELEMENT_CHANGED:
				type = BifType::Enum::TableChange->GetVal(BifEnum::TableChange::TABLE_ELEMENT_CHANGED);
				break;
			case ELEMENT_REMOVED:
				type = BifType::Enum::TableChange->GetVal(BifEnum::TableChange::TABLE_ELEMENT_REMOVED);
				break;
			case ELEMENT_EXPIRED:
				type = BifType::Enum::TableChange->GetVal(BifEnum::TableChange::TABLE_ELEMENT_EXPIRED);
			}

		vl.append(type.release());

		for ( const auto& v : *index->AsListVal()->Vals() )
			vl.append(v->Ref());

		if ( ! table_type->IsSet() )
			vl.append(old_value->Ref());

		in_change_func = true;
		f->Call(&vl);
		}
	catch ( InterpreterException& e )
		{
		}

	in_change_func = false;
	}

IntrusivePtr<Val> TableVal::Delete(const Val* index)
	{
	HashKey* k = ComputeHash(index);
	TableEntryVal* v = k ? AsNonConstTable()->RemoveEntry(k) : 0;
	IntrusivePtr<Val> va{NewRef{}, v ? (v->Value() ? v->Value() : this) : nullptr};

	if ( subnets && ! subnets->Remove(index) )
		reporter->InternalWarning("index not in prefix table");

	delete k;
	delete v;

	Modified();

	if ( change_func )
		CallChangeFunc(index, va.get(), ELEMENT_REMOVED);

	return va;
	}

IntrusivePtr<Val> TableVal::Delete(const HashKey* k)
	{
	TableEntryVal* v = AsNonConstTable()->RemoveEntry(k);
	IntrusivePtr<Val> va{NewRef{}, v ? (v->Value() ? v->Value() : this) : nullptr};

	if ( subnets )
		{
		auto index = table_hash->RecoverVals(k);

		if ( ! subnets->Remove(index.get()) )
			reporter->InternalWarning("index not in prefix table");
		}

	delete v;

	Modified();

	if ( change_func && va )
		{
		auto index = table_hash->RecoverVals(k);
		CallChangeFunc(index.get(), va.get(), ELEMENT_REMOVED);
		}

	return va;
	}

ListVal* TableVal::ConvertToList(TypeTag t) const
	{
	ListVal* l = new ListVal(t);

	const PDict<TableEntryVal>* tbl = AsTable();
	IterCookie* c = tbl->InitForIteration();

	HashKey* k;
	while ( tbl->NextEntry(k, c) )
		{
		auto index = table_hash->RecoverVals(k);

		if ( t == TYPE_ANY )
			l->Append(index.release());
		else
			{
			// We're expecting a pure list, flatten the ListVal.
			if ( index->Length() != 1 )
				InternalWarning("bad index in TableVal::ConvertToList");

			l->Append(index->Index(0)->Ref());
			}

		delete k;
		}

	return l;
	}

ListVal* TableVal::ConvertToPureList() const
	{
	type_list* tl = table_type->Indices()->Types();
	if ( tl->length() != 1 )
		{
		InternalWarning("bad index type in TableVal::ConvertToPureList");
		return 0;
		}

	return ConvertToList((*tl)[0]->Tag());
	}

Attr* TableVal::FindAttr(attr_tag t) const
	{
	return attrs ? attrs->FindAttr(t) : 0;
	}

void TableVal::Describe(ODesc* d) const
	{
	const PDict<TableEntryVal>* tbl = AsTable();
	int n = tbl->Length();

	if ( d->IsBinary() || d->IsPortable() )
		{
		table_type->Describe(d);
		d->SP();
		d->Add(n);
		d->SP();
		}

	if ( d->IsPortable() || d->IsReadable() )
		{
		d->Add("{");
		d->PushIndent();
		}

	IterCookie* c = tbl->InitForIteration();

	for ( int i = 0; i < n; ++i )
		{
		HashKey* k;
		TableEntryVal* v = tbl->NextEntry(k, c);

		if ( ! v )
			reporter->InternalError("hash table underflow in TableVal::Describe");

		auto vl = table_hash->RecoverVals(k);
		int dim = vl->Length();

		if ( i > 0 )
			{
			if ( ! d->IsBinary() )
				d->Add(",");

			d->NL();
			}

		if ( d->IsReadable() )
			{
			if ( dim != 1 || ! table_type->IsSet() )
				d->Add("[");
			}
		else
			{
			d->Add(dim);
			d->SP();
			}

		vl->Describe(d);

		delete k;

		if ( table_type->IsSet() )
			{ // We're a set, not a table.
			if ( d->IsReadable() )
				if ( dim != 1 )
					d->AddSP("]");
			}
		else
			{
			if ( d->IsReadable() )
				d->AddSP("] =");
			if ( v->Value() )
				v->Value()->Describe(d);
			}

		if ( d->IsReadable() && ! d->IsShort() && d->IncludeStats() )
			{
			d->Add(" @");
			d->Add(fmt_access_time(v->ExpireAccessTime()));
			}
		}

	if ( tbl->NextEntry(c) )
		reporter->InternalError("hash table overflow in TableVal::Describe");

	if ( d->IsPortable() || d->IsReadable() )
		{
		d->PopIndent();
		d->Add("}");
		}
	}

int TableVal::ExpandCompoundAndInit(val_list* vl, int k, IntrusivePtr<Val> new_val)
	{
	Val* ind_k_v = (*vl)[k];
	auto ind_k = ind_k_v->Type()->IsSet() ?
	      IntrusivePtr<ListVal>{AdoptRef{}, ind_k_v->AsTableVal()->ConvertToList()} :
	      IntrusivePtr<ListVal>{NewRef{}, ind_k_v->AsListVal()};

	for ( int i = 0; i < ind_k->Length(); ++i )
		{
		Val* ind_k_i = ind_k->Index(i);
		auto expd = make_intrusive<ListVal>(TYPE_ANY);
		loop_over_list(*vl, j)
			{
			if ( j == k )
				expd->Append(ind_k_i->Ref());
			else
				expd->Append((*vl)[j]->Ref());
			}

		int success = ExpandAndInit(std::move(expd), new_val);

		if ( ! success )
			return 0;
		}

	return 1;
	}

int TableVal::CheckAndAssign(Val* index, IntrusivePtr<Val> new_val)
	{
	Val* v = 0;
	if ( subnets )
		// We need an exact match here.
		v = (Val*) subnets->Lookup(index, true);
	else
		v = Lookup(index, false).get();

	if ( v )
		index->Warn("multiple initializations for index");

	return Assign(index, std::move(new_val));
	}

void TableVal::InitDefaultFunc(Frame* f)
	{
	// Value aready initialized.
	if ( def_val )
		return;

	Attr* def_attr = FindAttr(ATTR_DEFAULT);
	if ( ! def_attr )
		return;

	BroType* ytype = Type()->YieldType();
	BroType* dtype = def_attr->AttrExpr()->Type();

	if ( dtype->Tag() == TYPE_RECORD && ytype->Tag() == TYPE_RECORD &&
	     ! same_type(dtype, ytype) &&
	     record_promotion_compatible(dtype->AsRecordType(),
					 ytype->AsRecordType()) )
		return; // TableVal::Default will handle this.

	def_val = def_attr->AttrExpr()->Eval(f);
	}

void TableVal::InitTimer(double delay)
	{
	timer = new TableValTimer(this, network_time + delay);
	timer_mgr->Add(timer);
	}

void TableVal::DoExpire(double t)
	{
	if ( ! type )
		return; // FIX ME ###

	PDict<TableEntryVal>* tbl = AsNonConstTable();

	double timeout = GetExpireTime();

	if ( timeout < 0 )
		// Skip in case of unset/invalid expiration value. If it's an
		// error, it has been reported already.
		return;

	if ( ! expire_cookie )
		{
		expire_cookie = tbl->InitForIteration();
		tbl->MakeRobustCookie(expire_cookie);
		}

	HashKey* k = nullptr;
	TableEntryVal* v = nullptr;
	TableEntryVal* v_saved = nullptr;
	bool modified = false;

	for ( int i = 0; i < table_incremental_step &&
			 (v = tbl->NextEntry(k, expire_cookie)); ++i )
		{
		if ( v->ExpireAccessTime() == 0 )
			{
			// This happens when we insert val while network_time
			// hasn't been initialized yet (e.g. in zeek_init()), and
			// also when bro_start_network_time hasn't been initialized
			// (e.g. before first packet).  The expire_access_time is
			// correct, so we just need to wait.
			}

		else if ( v->ExpireAccessTime() + timeout < t )
			{
			Val* idx = nullptr;
			if ( expire_func )
				{
				idx = RecoverIndex(k);
				double secs = CallExpireFunc(idx->Ref());

				// It's possible that the user-provided
				// function modified or deleted the table
				// value, so look it up again.
				v_saved = v;
				v = tbl->Lookup(k);

				if ( ! v )
					{ // user-provided function deleted it
					v = v_saved;
					Unref(idx);
					delete k;
					continue;
					}

				if ( secs > 0 )
					{
					// User doesn't want us to expire
					// this now.
					v->SetExpireAccess(network_time - timeout + secs);
					Unref(idx);
					delete k;
					continue;
					}

				}

			if ( subnets )
				{
				if ( ! idx )
					idx = RecoverIndex(k);
				if ( ! subnets->Remove(idx) )
					reporter->InternalWarning("index not in prefix table");
				}

			tbl->RemoveEntry(k);
			if ( change_func )
				{
				if ( ! idx )
					idx = RecoverIndex(k);
				CallChangeFunc(idx, v->Value(), ELEMENT_EXPIRED);
				}
			Unref(idx);
			delete v;
			modified = true;
			}

		delete k;
		}

	if ( modified )
		Modified();

	if ( ! v )
		{
		expire_cookie = 0;
		InitTimer(table_expire_interval);
		}
	else
		InitTimer(table_expire_delay);
	}

double TableVal::GetExpireTime()
	{
	if ( ! expire_time )
		return -1;

	double interval;

	try
		{
		auto timeout = expire_time->Eval(nullptr);
		interval = (timeout ? timeout->AsInterval() : -1);
		}
	catch ( InterpreterException& e )
		{
		interval = -1;
		}

	if ( interval >= 0 )
		return interval;

	expire_time = 0;

	if ( timer )
		timer_mgr->Cancel(timer);

	return -1;
	}

double TableVal::CallExpireFunc(Val* idx)
	{
	if ( ! expire_func )
		{
		Unref(idx);
		return 0;
		}

	double secs = 0;

	try
		{
		auto vf = expire_func->Eval(nullptr);

		if ( ! vf )
			{
			// Will have been reported already.
			Unref(idx);
			return 0;
			}

		if ( vf->Type()->Tag() != TYPE_FUNC )
			{
			vf->Error("not a function");
			Unref(idx);
			return 0;
			}

		const Func* f = vf->AsFunc();
		val_list vl { Ref() };

		const auto func_args = f->FType()->ArgTypes()->Types();

		// backwards compatibility with idx: any idiom
		bool any_idiom = func_args->length() == 2 && func_args->back()->Tag() == TYPE_ANY;

		if ( idx->Type()->Tag() == TYPE_LIST )
			{
			if ( ! any_idiom )
				{
				for ( const auto& v : *idx->AsListVal()->Vals() )
					vl.append(v->Ref());

				Unref(idx);
				}
			else
				{
				ListVal* idx_list = idx->AsListVal();
				// Flatten if only one element
				if ( idx_list->Length() == 1 )
					{
					Val* old = idx;
					idx = idx_list->Index(0)->Ref();
					Unref(old);
					}

				vl.append(idx);
				}
			}
		else
			vl.append(idx);

		auto result = f->Call(&vl);

		if ( result )
			secs = result->AsInterval();
		}

	catch ( InterpreterException& e )
		{
		}

	return secs;
	}

IntrusivePtr<Val> TableVal::DoClone(CloneState* state)
	{
	auto tv = make_intrusive<TableVal>(table_type);
	state->NewClone(this, tv);

	const PDict<TableEntryVal>* tbl = AsTable();
	IterCookie* cookie = tbl->InitForIteration();

	HashKey* key;
	TableEntryVal* val;
	while ( (val = tbl->NextEntry(key, cookie)) )
		{
		TableEntryVal* nval = val->Clone(state);
		tv->AsNonConstTable()->Insert(key, nval);

		if ( subnets )
			{
			Val* idx = RecoverIndex(key);
			tv->subnets->Insert(idx, nval);
			Unref(idx);
			}

		delete key;
		}

	tv->attrs = attrs;

	if ( expire_time )
		{
		tv->expire_time = expire_time;

		// As network_time is not necessarily initialized yet, we set
		// a timer which fires immediately.
		timer = new TableValTimer(this, 1);
		timer_mgr->Add(timer);
		}

	if ( expire_func )
		tv->expire_func = expire_func;

	if ( def_val )
		tv->def_val = def_val->Clone();

	return tv;
	}

unsigned int TableVal::MemoryAllocation() const
	{
	unsigned int size = 0;

	PDict<TableEntryVal>* v = val.table_val;
	IterCookie* c = v->InitForIteration();

	TableEntryVal* tv;
	while ( (tv = v->NextEntry(c)) )
		{
		if ( tv->Value() )
			size += tv->Value()->MemoryAllocation();
		size += padded_sizeof(TableEntryVal);
		}

	return size + padded_sizeof(*this) + val.table_val->MemoryAllocation()
		+ table_hash->MemoryAllocation();
	}

HashKey* TableVal::ComputeHash(const Val* index) const
	{
	return table_hash->ComputeHash(index, 1);
	}

void TableVal::SaveParseTimeTableState(RecordType* rt)
	{
	auto it = parse_time_table_record_dependencies.find(rt);

	if ( it == parse_time_table_record_dependencies.end() )
		return;

	auto& table_vals = it->second;

	for ( auto& tv : table_vals )
		parse_time_table_states[tv.get()] = tv->DumpTableState();
	}

void TableVal::RebuildParseTimeTables()
	{
	for ( auto& [tv, ptts] : parse_time_table_states )
		tv->RebuildTable(std::move(ptts));

	parse_time_table_states.clear();
	}

void TableVal::DoneParsing()
	{
	parse_time_table_record_dependencies.clear();
	}

TableVal::ParseTimeTableState TableVal::DumpTableState()
	{
	const PDict<TableEntryVal>* tbl = AsTable();
	IterCookie* cookie = tbl->InitForIteration();

	HashKey* key;
	TableEntryVal* val;

	ParseTimeTableState rval;

	while ( (val = tbl->NextEntry(key, cookie)) )
		{
		rval.emplace_back(IntrusivePtr<Val>{AdoptRef{}, RecoverIndex(key)},
		                  IntrusivePtr<Val>{NewRef{}, val->Value()});

		delete key;
		}

	RemoveAll();
	return rval;
	}

void TableVal::RebuildTable(ParseTimeTableState ptts)
	{
	delete table_hash;
	table_hash = new CompositeHash(IntrusivePtr<TypeList>(NewRef{},
	                               table_type->Indices()));

	for ( auto& [key, val] : ptts )
		Assign(key.get(), val.release());
	}

TableVal::ParseTimeTableStates TableVal::parse_time_table_states;

TableVal::TableRecordDependencies TableVal::parse_time_table_record_dependencies;

RecordVal::RecordTypeValMap RecordVal::parse_time_records;

RecordVal::RecordVal(RecordType* t, bool init_fields) : Val(t)
	{
	origin = nullptr;
	int n = t->NumFields();
	val_list* vl = val.val_list_val = new val_list(n);

	if ( is_parsing )
		parse_time_records[t].emplace_back(NewRef{}, this);

	if ( ! init_fields )
		return;

	// Initialize to default values from RecordType (which are nil
	// by default).
	for ( int i = 0; i < n; ++i )
		{
		Attributes* a = t->FieldDecl(i)->attrs.get();
		Attr* def_attr = a ? a->FindAttr(ATTR_DEFAULT) : nullptr;
		auto def = def_attr ? def_attr->AttrExpr()->Eval(nullptr) : nullptr;
		BroType* type = t->FieldDecl(i)->type.get();

		if ( def && type->Tag() == TYPE_RECORD &&
		     def->Type()->Tag() == TYPE_RECORD &&
		     ! same_type(def->Type(), type) )
			{
			auto tmp = def->AsRecordVal()->CoerceTo(type->AsRecordType());

			if ( tmp )
				def = std::move(tmp);
			}

		if ( ! def && ! (a && a->FindAttr(ATTR_OPTIONAL)) )
			{
			TypeTag tag = type->Tag();

			if ( tag == TYPE_RECORD )
				def = make_intrusive<RecordVal>(type->AsRecordType());

			else if ( tag == TYPE_TABLE )
				def = make_intrusive<TableVal>(IntrusivePtr{NewRef{}, type->AsTableType()},
				                               IntrusivePtr{NewRef{}, a});

			else if ( tag == TYPE_VECTOR )
				def = make_intrusive<VectorVal>(type->AsVectorType());
			}

		vl->push_back(def.release());
		}
	}

RecordVal::~RecordVal()
	{
	delete_vals(AsNonConstRecord());
	}

IntrusivePtr<Val> RecordVal::SizeVal() const
	{
	return {AdoptRef{}, val_mgr->GetCount(Type()->AsRecordType()->NumFields())};
	}

void RecordVal::Assign(int field, IntrusivePtr<Val> new_val)
	{
	Val* old_val = AsNonConstRecord()->replace(field, new_val.release());
	Unref(old_val);
	Modified();
	}

void RecordVal::Assign(int field, Val* new_val)
	{
	Assign(field, {AdoptRef{}, new_val});
	}

Val* RecordVal::Lookup(int field) const
	{
	return (*AsRecord())[field];
	}

IntrusivePtr<Val> RecordVal::LookupWithDefault(int field) const
	{
	Val* val = (*AsRecord())[field];

	if ( val )
		return {NewRef{}, val};

	return Type()->AsRecordType()->FieldDefault(field);
	}

void RecordVal::ResizeParseTimeRecords(RecordType* rt)
	{
	auto it = parse_time_records.find(rt);

	if ( it == parse_time_records.end() )
		return;

	auto& rvs = it->second;

	for ( auto& rv : rvs )
		{
		auto vs = rv->val.val_list_val;
		auto current_length = vs->length();
		auto required_length = rt->NumFields();

		if ( required_length > current_length )
			{
			vs->resize(required_length);

			for ( auto i = current_length; i < required_length; ++i )
				vs->replace(i, rt->FieldDefault(i));
			}
		}
	}

void RecordVal::DoneParsing()
	{
	parse_time_records.clear();
	}

IntrusivePtr<Val> RecordVal::Lookup(const char* field, bool with_default) const
	{
	int idx = Type()->AsRecordType()->FieldOffset(field);

	if ( idx < 0 )
		reporter->InternalError("missing record field: %s", field);

	return with_default ? LookupWithDefault(idx) : IntrusivePtr{NewRef{}, Lookup(idx)};
	}

IntrusivePtr<RecordVal> RecordVal::CoerceTo(const RecordType* t, Val* aggr, bool allow_orphaning) const
	{
	if ( ! record_promotion_compatible(t->AsRecordType(), Type()->AsRecordType()) )
		return nullptr;

	if ( ! aggr )
		aggr = new RecordVal(const_cast<RecordType*>(t->AsRecordType()));

	RecordVal* ar = aggr->AsRecordVal();
	RecordType* ar_t = aggr->Type()->AsRecordType();

	const RecordType* rv_t = Type()->AsRecordType();

	int i;
	for ( i = 0; i < rv_t->NumFields(); ++i )
		{
		int t_i = ar_t->FieldOffset(rv_t->FieldName(i));

		if ( t_i < 0 )
			{
			if ( allow_orphaning )
				continue;

			char buf[512];
			snprintf(buf, sizeof(buf),
					"orphan field \"%s\" in initialization",
					rv_t->FieldName(i));
			Error(buf);
			break;
			}

		Val* v = Lookup(i);

		if ( ! v )
			// Check for allowable optional fields is outside the loop, below.
			continue;

		if ( ar_t->FieldType(t_i)->Tag() == TYPE_RECORD &&
		     ! same_type(ar_t->FieldType(t_i), v->Type()) )
			{
			auto rhs = make_intrusive<ConstExpr>(IntrusivePtr{NewRef{}, v});
			auto e = make_intrusive<RecordCoerceExpr>(std::move(rhs),
			        IntrusivePtr{NewRef{}, ar_t->FieldType(t_i)->AsRecordType()});
			ar->Assign(t_i, e->Eval(nullptr));
			continue;
			}

		ar->Assign(t_i, {NewRef{}, v});
		}

	for ( i = 0; i < ar_t->NumFields(); ++i )
		if ( ! ar->Lookup(i) &&
			 ! ar_t->FieldDecl(i)->FindAttr(ATTR_OPTIONAL) )
			{
			char buf[512];
			snprintf(buf, sizeof(buf),
					"non-optional field \"%s\" missing in initialization", ar_t->FieldName(i));
			Error(buf);
			}

	return {AdoptRef{}, ar};
	}

IntrusivePtr<RecordVal> RecordVal::CoerceTo(RecordType* t, bool allow_orphaning)
	{
	if ( same_type(Type(), t) )
		return {NewRef{}, this};

	return CoerceTo(t, 0, allow_orphaning);
	}

IntrusivePtr<TableVal> RecordVal::GetRecordFieldsVal() const
	{
	return Type()->AsRecordType()->GetRecordFieldsVal(this);
	}

void RecordVal::Describe(ODesc* d) const
	{
	const val_list* vl = AsRecord();
	int n = vl->length();
	auto record_type = Type()->AsRecordType();

	if ( d->IsBinary() || d->IsPortable() )
		{
		record_type->Describe(d);
		d->SP();
		d->Add(n);
		d->SP();
		}
	else
		d->Add("[");

	loop_over_list(*vl, i)
		{
		if ( ! d->IsBinary() && i > 0 )
			d->Add(", ");

		d->Add(record_type->FieldName(i));

		if ( ! d->IsBinary() )
			d->Add("=");

		Val* v = (*vl)[i];
		if ( v )
			v->Describe(d);
		else
			d->Add("<uninitialized>");
		}

	if ( d->IsReadable() )
		d->Add("]");
	}

void RecordVal::DescribeReST(ODesc* d) const
	{
	const val_list* vl = AsRecord();
	int n = vl->length();
	auto record_type = Type()->AsRecordType();

	d->Add("{");
	d->PushIndent();

	loop_over_list(*vl, i)
		{
		if ( i > 0 )
			d->NL();

		d->Add(record_type->FieldName(i));
		d->Add("=");

		Val* v = (*vl)[i];

		if ( v )
			v->Describe(d);
		else
			d->Add("<uninitialized>");
		}

	d->PopIndent();
	d->Add("}");
	}

IntrusivePtr<Val> RecordVal::DoClone(CloneState* state)
	{
	// We set origin to 0 here.  Origin only seems to be used for exactly one
	// purpose - to find the connection record that is associated with a
	// record. As we cannot guarantee that it will ber zeroed out at the
	// approproate time (as it seems to be guaranteed for the original record)
	// we don't touch it.
	auto rv = make_intrusive<RecordVal>(Type()->AsRecordType(), false);
	rv->origin = nullptr;
	state->NewClone(this, rv);

	for ( const auto& vlv : *val.val_list_val )
		{
		auto v = vlv ? vlv->Clone(state) : nullptr;
  		rv->val.val_list_val->push_back(v.release());
		}

	return rv;
	}

unsigned int RecordVal::MemoryAllocation() const
	{
	unsigned int size = 0;
	const val_list* vl = AsRecord();

	for ( const auto& v : *vl )
		{
		if ( v )
		    size += v->MemoryAllocation();
		}

	return size + padded_sizeof(*this) + val.val_list_val->MemoryAllocation();
	}

IntrusivePtr<Val> EnumVal::SizeVal() const
	{
	return {AdoptRef{}, val_mgr->GetInt(val.int_val)};
	}

void EnumVal::ValDescribe(ODesc* d) const
	{
	const char* ename = type->AsEnumType()->Lookup(val.int_val);

	if ( ! ename )
		ename = "<undefined>";

	d->Add(ename);
	}

IntrusivePtr<Val> EnumVal::DoClone(CloneState* state)
	{
	// Immutable.
	return {NewRef{}, this};
	}

VectorVal::VectorVal(VectorType* t) : Val(t)
	{
	vector_type = t->Ref()->AsVectorType();
	val.vector_val = new vector<Val*>();
	}

VectorVal::~VectorVal()
	{
	for ( unsigned int i = 0; i < val.vector_val->size(); ++i )
		Unref((*val.vector_val)[i]);

	Unref(vector_type);

	delete val.vector_val;
	}

IntrusivePtr<Val> VectorVal::SizeVal() const
	{
	return {AdoptRef{}, val_mgr->GetCount(uint32_t(val.vector_val->size()))};
	}

bool VectorVal::Assign(unsigned int index, IntrusivePtr<Val> element)
	{
	if ( element &&
	     ! same_type(element->Type(), vector_type->YieldType(), 0) )
		return false;

	Val* val_at_index = 0;

	if ( index < val.vector_val->size() )
		val_at_index = (*val.vector_val)[index];
	else
		val.vector_val->resize(index + 1);

	Unref(val_at_index);

	// Note: we do *not* Ref() the element, if any, at this point.
	// AssignExpr::Eval() already does this; other callers must remember
	// to do it similarly.
	(*val.vector_val)[index] = element.release();

	Modified();
	return true;
	}

bool VectorVal::Assign(unsigned int index, Val* element)
	{
	return Assign(index, {AdoptRef{}, element});
	}

bool VectorVal::AssignRepeat(unsigned int index, unsigned int how_many,
				Val* element)
	{
	ResizeAtLeast(index + how_many);

	for ( unsigned int i = index; i < index + how_many; ++i )
		if ( ! Assign(i, {NewRef{}, element}) )
			return false;

	return true;
	}

bool VectorVal::Insert(unsigned int index, Val* element)
	{
	if ( element &&
	     ! same_type(element->Type(), vector_type->YieldType(), 0) )
		{
		Unref(element);
		return false;
		}

	vector<Val*>::iterator it;

	if ( index < val.vector_val->size() )
		it = std::next(val.vector_val->begin(), index);
	else
		it = val.vector_val->end();

	// Note: we do *not* Ref() the element, if any, at this point.
	// AssignExpr::Eval() already does this; other callers must remember
	// to do it similarly.
	val.vector_val->insert(it, element);

	Modified();
	return true;
	}

bool VectorVal::Remove(unsigned int index)
	{
	if ( index >= val.vector_val->size() )
		return false;

	Val* val_at_index = (*val.vector_val)[index];
	auto it = std::next(val.vector_val->begin(), index);
	val.vector_val->erase(it);
	Unref(val_at_index);

	Modified();
	return true;
	}

int VectorVal::AddTo(Val* val, int /* is_first_init */) const
	{
	if ( val->Type()->Tag() != TYPE_VECTOR )
		{
		val->Error("not a vector");
		return 0;
		}

	VectorVal* v = val->AsVectorVal();

	if ( ! same_type(type, v->Type()) )
		{
		type->Error("vector type clash", v->Type());
		return 0;
		}

	auto last_idx = v->Size();

	for ( auto i = 0u; i < Size(); ++i )
		v->Assign(last_idx++, {NewRef{}, Lookup(i)});

	return 1;
	}

Val* VectorVal::Lookup(unsigned int index) const
	{
	if ( index >= val.vector_val->size() )
		return nullptr;

	return (*val.vector_val)[index];
	}

unsigned int VectorVal::Resize(unsigned int new_num_elements)
	{
	unsigned int oldsize = val.vector_val->size();
	val.vector_val->reserve(new_num_elements);
	val.vector_val->resize(new_num_elements);
	return oldsize;
	}

unsigned int VectorVal::ResizeAtLeast(unsigned int new_num_elements)
	 {
	 unsigned int old_size = val.vector_val->size();
	 if ( new_num_elements <= old_size )
		 return old_size;

	 return Resize(new_num_elements);
	 }

IntrusivePtr<Val> VectorVal::DoClone(CloneState* state)
	{
	auto vv = make_intrusive<VectorVal>(vector_type);
	vv->val.vector_val->reserve(val.vector_val->size());
	state->NewClone(this, vv);

	for ( unsigned int i = 0; i < val.vector_val->size(); ++i )
		{
		auto v = (*val.vector_val)[i]->Clone(state);
		vv->val.vector_val->push_back(v.release());
		}

	return vv;
	}

void VectorVal::ValDescribe(ODesc* d) const
	{
	d->Add("[");

	if ( val.vector_val->size() > 0 )
		for ( unsigned int i = 0; i < (val.vector_val->size() - 1); ++i )
			{
			if ( (*val.vector_val)[i] )
				(*val.vector_val)[i]->Describe(d);
			d->Add(", ");
			}

	if ( val.vector_val->size() &&
	     (*val.vector_val)[val.vector_val->size() - 1] )
		(*val.vector_val)[val.vector_val->size() - 1]->Describe(d);

	d->Add("]");
	}

IntrusivePtr<Val> check_and_promote(IntrusivePtr<Val> v, const BroType* t,
                                    int is_init,
                                    const Location* expr_location)
	{
	if ( ! v )
		return nullptr;

	BroType* vt = v->Type();

	vt = flatten_type(vt);
	t = flatten_type(t);

	TypeTag t_tag = t->Tag();
	TypeTag v_tag = vt->Tag();

	// More thought definitely needs to go into this.
	if ( t_tag == TYPE_ANY || v_tag == TYPE_ANY )
		return v;

	if ( ! EitherArithmetic(t_tag, v_tag) ||
	     /* allow sets as initializers */
	     (is_init && v_tag == TYPE_TABLE) )
		{
		if ( same_type(t, vt, is_init) )
			return v;

		t->Error("type clash", v.get(), 0, expr_location);
		return nullptr;
		}

	if ( ! BothArithmetic(t_tag, v_tag) &&
	     (! IsArithmetic(v_tag) || t_tag != TYPE_TIME || ! v->IsZero()) )
		{
		if ( t_tag == TYPE_LIST || v_tag == TYPE_LIST )
			t->Error("list mixed with scalar", v.get(), 0, expr_location);
		else
			t->Error("arithmetic mixed with non-arithmetic", v.get(), 0, expr_location);
		return nullptr;
		}

	if ( v_tag == t_tag )
		return v;

	if ( t_tag != TYPE_TIME && ! BothArithmetic(t_tag, v_tag) )
		{
		TypeTag mt = max_type(t_tag, v_tag);
		if ( mt != t_tag )
			{
			t->Error("over-promotion of arithmetic value", v.get(), 0, expr_location);
			return nullptr;
			}
		}

	// Need to promote v to type t.
	InternalTypeTag it = t->InternalType();
	InternalTypeTag vit = vt->InternalType();

	if ( it == vit )
		// Already has the right internal type.
		return v;

	IntrusivePtr<Val> promoted_v;

	switch ( it ) {
	case TYPE_INTERNAL_INT:
		if ( ( vit == TYPE_INTERNAL_UNSIGNED || vit == TYPE_INTERNAL_DOUBLE ) && Val::WouldOverflow(vt, t, v.get()) )
			{
			t->Error("overflow promoting from unsigned/double to signed arithmetic value", v.get(), 0, expr_location);
			return nullptr;
			}
		else if ( t_tag == TYPE_INT )
			promoted_v = {AdoptRef{}, val_mgr->GetInt(v->CoerceToInt())};
		else // enum
			{
			reporter->InternalError("bad internal type in check_and_promote()");
			return nullptr;
			}

		break;

	case TYPE_INTERNAL_UNSIGNED:
		if ( ( vit == TYPE_INTERNAL_DOUBLE || vit == TYPE_INTERNAL_INT) && Val::WouldOverflow(vt, t, v.get()) )
			{
			t->Error("overflow promoting from signed/double to unsigned arithmetic value", v.get(), 0, expr_location);
			return nullptr;
			}
		else if ( t_tag == TYPE_COUNT || t_tag == TYPE_COUNTER )
			promoted_v = {AdoptRef{}, val_mgr->GetCount(v->CoerceToUnsigned())};
		else // port
			{
			reporter->InternalError("bad internal type in check_and_promote()");
			return nullptr;
			}

		break;

	case TYPE_INTERNAL_DOUBLE:
		promoted_v = make_intrusive<Val>(v->CoerceToDouble(), t_tag);
		break;

	default:
		reporter->InternalError("bad internal type in check_and_promote()");
		return nullptr;
	}

	return promoted_v;
	}

int same_val(const Val* /* v1 */, const Val* /* v2 */)
	{
	reporter->InternalError("same_val not implemented");
	return 0;
	}

bool is_atomic_val(const Val* v)
	{
	return is_atomic_type(v->Type());
	}

int same_atomic_val(const Val* v1, const Val* v2)
	{
	// This is a very preliminary implementation of same_val(),
	// true only for equal, simple atomic values of same type.
	if ( v1->Type()->Tag() != v2->Type()->Tag() )
		return 0;

	switch ( v1->Type()->InternalType() ) {
	case TYPE_INTERNAL_INT:
		return v1->InternalInt() == v2->InternalInt();
	case TYPE_INTERNAL_UNSIGNED:
		return v1->InternalUnsigned() == v2->InternalUnsigned();
	case TYPE_INTERNAL_DOUBLE:
		return v1->InternalDouble() == v2->InternalDouble();
	case TYPE_INTERNAL_STRING:
		return Bstr_eq(v1->AsString(), v2->AsString());
	case TYPE_INTERNAL_ADDR:
		return v1->AsAddr() == v2->AsAddr();
	case TYPE_INTERNAL_SUBNET:
		return v1->AsSubNet() == v2->AsSubNet();

	default:
		reporter->InternalWarning("same_atomic_val called for non-atomic value");
		return 0;
	}

	return 0;
	}

void describe_vals(const val_list* vals, ODesc* d, int offset)
	{
	if ( ! d->IsReadable() )
		{
		d->Add(vals->length());
		d->SP();
		}

	for ( int i = offset; i < vals->length(); ++i )
		{
		if ( i > offset && d->IsReadable() && d->Style() != RAW_STYLE )
			d->Add(", ");

		(*vals)[i]->Describe(d);
		}
	}

void delete_vals(val_list* vals)
	{
	if ( vals )
		{
		for ( const auto& val : *vals )
			Unref(val);
		delete vals;
		}
	}

IntrusivePtr<Val> cast_value_to_type(Val* v, BroType* t)
	{
	// Note: when changing this function, adapt all three of
	// cast_value_to_type()/can_cast_value_to_type()/can_cast_value_to_type().

	if ( ! v )
		return nullptr;

	// Always allow casting to same type. This also covers casting 'any'
	// to the actual type.
	if ( same_type(v->Type(), t) )
		return {NewRef{}, v};

	if ( same_type(v->Type(), bro_broker::DataVal::ScriptDataType()) )
		{
		auto dv = v->AsRecordVal()->Lookup(0);

		if ( ! dv )
			return nullptr;

		return static_cast<bro_broker::DataVal*>(dv)->castTo(t);
		}

	return nullptr;
	}

bool can_cast_value_to_type(const Val* v, BroType* t)
	{
	// Note: when changing this function, adapt all three of
	// cast_value_to_type()/can_cast_value_to_type()/can_cast_value_to_type().

	if ( ! v )
		return false;

	// Always allow casting to same type. This also covers casting 'any'
	// to the actual type.
	if ( same_type(v->Type(), t) )
		return true;

	if ( same_type(v->Type(), bro_broker::DataVal::ScriptDataType()) )
		{
		auto dv = v->AsRecordVal()->Lookup(0);

		if ( ! dv )
			return false;

		return static_cast<const bro_broker::DataVal *>(dv)->canCastTo(t);
		}

	return false;
	}

bool can_cast_value_to_type(const BroType* s, BroType* t)
	{
	// Note: when changing this function, adapt all three of
	// cast_value_to_type()/can_cast_value_to_type()/can_cast_value_to_type().

	// Always allow casting to same type. This also covers casting 'any'
	// to the actual type.
	if ( same_type(s, t) )
		return true;

	if ( same_type(s, bro_broker::DataVal::ScriptDataType()) )
		// As Broker is dynamically typed, we don't know if we will be able
		// to convert the type as intended. We optimistically assume that we
		// will.
		return true;

	return false;
	}

ValManager::ValManager()
	{
	empty_string = new StringVal("");
	b_false = Val::MakeBool(false);
	b_true = Val::MakeBool(true);
	counts = new Val*[PREALLOCATED_COUNTS];
	ints = new Val*[PREALLOCATED_INTS];

	for ( auto i = 0u; i < PREALLOCATED_COUNTS; ++i )
		counts[i] = Val::MakeCount(i);

	for ( auto i = 0u; i < PREALLOCATED_INTS; ++i )
		ints[i] = Val::MakeInt(PREALLOCATED_INT_LOWEST + i);

	for ( auto i = 0u; i < ports.size(); ++i )
		{
		auto& arr = ports[i];
		auto port_type = (TransportProto)i;

		for ( auto j = 0u; j < arr.size(); ++j )
			arr[j] = new PortVal(PortVal::Mask(j, port_type));
		}
	}

ValManager::~ValManager()
	{
	Unref(empty_string);
	Unref(b_true);
	Unref(b_false);

	for ( auto i = 0u; i < PREALLOCATED_COUNTS; ++i )
		Unref(counts[i]);

	for ( auto i = 0u; i < PREALLOCATED_INTS; ++i )
		Unref(ints[i]);

	delete [] counts;
	delete [] ints;

	for ( auto& arr : ports )
		for ( auto& pv : arr )
			Unref(pv);
	}

StringVal* ValManager::GetEmptyString() const
	{
	::Ref(empty_string);
	return empty_string;
	}

PortVal* ValManager::GetPort(uint32_t port_num, TransportProto port_type) const
	{
	if ( port_num >= 65536 )
		{
		reporter->Warning("bad port number %d", port_num);
		port_num = 0;
		}

	auto rval = ports[port_type][port_num];
	::Ref(rval);
	return rval;
	}

PortVal* ValManager::GetPort(uint32_t port_num) const
	{
	auto mask = port_num & PORT_SPACE_MASK;
	port_num &= ~PORT_SPACE_MASK;

	if ( mask == TCP_PORT_MASK )
		return GetPort(port_num, TRANSPORT_TCP);
	else if ( mask == UDP_PORT_MASK )
		return GetPort(port_num, TRANSPORT_UDP);
	else if ( mask == ICMP_PORT_MASK )
		return GetPort(port_num, TRANSPORT_ICMP);
	else
		return GetPort(port_num, TRANSPORT_UNKNOWN);
	}<|MERGE_RESOLUTION|>--- conflicted
+++ resolved
@@ -1326,12 +1326,6 @@
 	delete tv;
 	}
 
-<<<<<<< HEAD
-TableVal::TableVal(IntrusivePtr<TableType> t, IntrusivePtr<Attributes> a) : Val(t.get())
-	{
-	Init(std::move(t));
-	SetAttrs(std::move(a));
-=======
 static void find_nested_record_types(BroType* t, std::set<RecordType*>* found)
 	{
 	if ( ! t )
@@ -1344,7 +1338,7 @@
 		found->emplace(rt);
 
 		for ( auto i = 0; i < rt->NumFields(); ++i )
-			find_nested_record_types(rt->FieldDecl(i)->type, found);
+			find_nested_record_types(rt->FieldDecl(i)->type.get(), found);
 		}
 		return;
 	case TYPE_TABLE:
@@ -1372,23 +1366,24 @@
 	}
 	}
 
-TableVal::TableVal(TableType* t, Attributes* a) : Val(t)
-	{
-	Init(t);
-	SetAttrs(a);
+TableVal::TableVal(IntrusivePtr<TableType> t, IntrusivePtr<Attributes> a) : Val(t.get())
+	{
+	Init(std::move(t));
+	SetAttrs(std::move(a));
 
 	if ( ! is_parsing )
 		return;
 
-	for ( const auto& t : *t->IndexTypes() )
+	for ( const auto& t : *table_type->IndexTypes() )
 		{
 		std::set<RecordType*> found;
+		// TODO: this likely doesn't have to be repeated for each new TableVal,
+		//       can remember the resulting dependencies per TableType
 		find_nested_record_types(t, &found);
 
 		for ( auto rt : found )
 			parse_time_table_record_dependencies[rt].emplace_back(NewRef{}, this);
 		}
->>>>>>> 7a397d27
 	}
 
 void TableVal::Init(IntrusivePtr<TableType> t)
@@ -2760,7 +2755,7 @@
 			vs->resize(required_length);
 
 			for ( auto i = current_length; i < required_length; ++i )
-				vs->replace(i, rt->FieldDefault(i));
+				vs->replace(i, rt->FieldDefault(i).release());
 			}
 		}
 	}
