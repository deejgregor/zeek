--- conflicted
+++ resolved
@@ -7,11 +7,7 @@
 #include <vector>
 
 #include "../ReaderBackend.h"
-<<<<<<< HEAD
-#include "../../threading/AsciiInputOutput.h"
-=======
 #include "threading/AsciiFormatter.h"
->>>>>>> 00759732
 
 namespace input { namespace reader {
 
@@ -68,11 +64,7 @@
 	string empty_field;
 	string unset_field;
 
-<<<<<<< HEAD
-	AsciiInputOutput* io;
-=======
 	AsciiFormatter* ascii;
->>>>>>> 00759732
 };
 
 
