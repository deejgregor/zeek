--- conflicted
+++ resolved
@@ -68,21 +68,13 @@
 	unset_field.assign( (const char*) BifConst::InputAscii::unset_field->Bytes(),
 			    BifConst::InputAscii::unset_field->Len());
 
-<<<<<<< HEAD
-	io = new AsciiInputOutput(this, AsciiInputOutput::SeparatorInfo(set_separator, unset_field, empty_field));	
-=======
 	ascii = new AsciiFormatter(this, AsciiFormatter::SeparatorInfo(set_separator, unset_field, empty_field));
->>>>>>> 00759732
 }
 
 Ascii::~Ascii()
 	{
 	DoClose();
-<<<<<<< HEAD
-	delete io;	
-=======
 	delete ascii;
->>>>>>> 00759732
 	}
 
 void Ascii::DoClose()
@@ -331,12 +323,8 @@
 				return false;
 				}
 
-<<<<<<< HEAD
-			Value* val = io->StringToVal(stringfields[(*fit).position], (*fit).name, (*fit).type, (*fit).subtype);
-=======
 			Value* val = ascii->ParseValue(stringfields[(*fit).position], (*fit).name, (*fit).type, (*fit).subtype);
 
->>>>>>> 00759732
 			if ( val == 0 )
 				{
 				Error(Fmt("Could not convert line '%s' to Val. Ignoring line.", line.c_str()));
@@ -350,11 +338,7 @@
 				assert(val->type == TYPE_PORT );
 				//	Error(Fmt("Got type %d != PORT with secondary position!", val->type));
 
-<<<<<<< HEAD
-				val->val.port_val.proto = io->StringToProto(stringfields[(*fit).secondary_position]);
-=======
 				val->val.port_val.proto = ascii->ParseProto(stringfields[(*fit).secondary_position]);
->>>>>>> 00759732
 				}
 
 			fields[fpos] = val;
