// See the file "COPYING" in the main distribution directory for copyright.

#pragma once

#include <cstdint>
#include <vector>

#include "Hash.h"

ZEEK_FORWARD_DECLARE_NAMESPACED(IterCookie, zeek);
ZEEK_FORWARD_DECLARE_NAMESPACED(DictEntry, zeek::detail);

// Type for function to be called when deleting elements.
typedef void (*dict_delete_func)(void*);

namespace zeek {

// Default number of hash buckets in dictionary.  The dictionary will increase the size
// of the hash table as needed.
constexpr uint32_t HASH_MASK = 0xFFFFFFFF; //only lower 32 bits.

// These four variables can be used to build different targets with -Dxxx for performance
// or for debugging purposes.

// When incrementally resizing and remapping, it remaps DICT_REMAP_ENTRIES each step. Use
// 2 for debug. 16 is best for a release build.
#ifndef DICT_REMAP_ENTRIES
constexpr uint8_t DICT_REMAP_ENTRIES = 16;
#endif

// Load factor = 1 - 0.5 ^ LOAD_FACTOR_BITS. 0.75 is the optimal value for release builds.
#ifndef DICT_LOAD_FACTOR_BITS
constexpr uint8_t DICT_LOAD_FACTOR_BITS = 2;
#endif

// Default number of hash buckets in dictionary.  The dictionary will
// increase the size of the hash table as needed.
#ifndef DEFAULT_DICT_SIZE
constexpr uint8_t DEFAULT_DICT_SIZE = 0;
#endif

// When log2_buckets > DICT_THRESHOLD_BITS, DICT_LOAD_FACTOR_BITS becomes effective.
// Basically if dict size < 2^DICT_THRESHOLD_BITS + n, we size up only if necessary.
#ifndef DICT_THRESHOLD_BITS
constexpr uint8_t DICT_THRESHOLD_BITS = 3;
#endif

// The value of an iteration cookie is the bucket and offset within the
// bucket at which to start looking for the next value to return.
constexpr uint16_t TOO_FAR_TO_REACH = 0xFFFF;

enum DictOrder { ORDERED, UNORDERED };

// A dict_delete_func that just calls delete.
extern void generic_delete_func(void*);

namespace detail {

/**
 * An entry stored in the dictionary.
 */
class DictEntry{
public:

#ifdef DEBUG
	int bucket = 0;
#endif

	// Distance from the expected position in the table. 0xFFFF means that the entry is empty.
	uint16_t distance = TOO_FAR_TO_REACH;

	// The size of the key. Less than 8 bytes we'll store directly in the entry, otherwise we'll
	// store it as a pointer. This avoids extra allocations if we can help it.
	uint16_t key_size = 0;

	// Lower 4 bytes of the 8-byte hash, which is used to calculate the position in the table.
	uint32_t hash = 0;

	void* value = nullptr;
	union{
		char key_here[8]; //hold key len<=8. when over 8, it's a pointer to real keys.
		char* key;
	};

	DictEntry(void* arg_key, int key_size = 0, hash_t hash = 0, void* value = nullptr,
	          int16_t d = TOO_FAR_TO_REACH, bool copy_key = false)
		: distance(d), key_size(key_size), hash((uint32_t)hash), value(value)
		{
		if ( key_size <= 8 )
			{
			memcpy(key_here, arg_key, key_size);
			if ( ! copy_key )
				delete (char*)arg_key; //own the arg_key, now don't need it.
			}
		else
			{
			if ( copy_key )
				{
				key = new char[key_size];
				memcpy(key, arg_key, key_size);
				}
			else
				{
				key = (char*)arg_key;
				}
			}
		}

	bool Empty() const	{ return distance == TOO_FAR_TO_REACH; }
	void SetEmpty()
		{
		distance = TOO_FAR_TO_REACH;
#ifdef DEBUG

		hash = 0;
		key = nullptr;
		value = nullptr;
		key_size = 0;
		bucket = 0;
#endif//DEBUG
		}

	void Clear()
		{
		if( key_size > 8 )
			delete key;
		SetEmpty();
		}

	const char* GetKey() const { return key_size <= 8? key_here : key; }

	bool Equal(const char* arg_key, int arg_key_size, hash_t arg_hash) const
		{//only 40-bit hash comparison.
		return ( 0 == ((hash ^ arg_hash) & HASH_MASK) )
			&& key_size == arg_key_size && 0 == memcmp(GetKey(), arg_key, key_size);
		}
	bool operator==(const DictEntry& r) const
		{
		return Equal(r.GetKey(), r.key_size, r.hash);
		}
	bool operator!=(const DictEntry& r) const
		{
		return ! Equal(r.GetKey(), r.key_size, r.hash);
		}
};

} // namespace detail

/**
 * A dictionary type that uses clustered hashing, a variation of Robinhood/Open Addressing
 * hashing. The following posts help to understand the implementation:
 * - https://jasonlue.github.io/algo/2019/08/20/clustered-hashing.html
 * - https://jasonlue.github.io/algo/2019/08/27/clustered-hashing-basic-operations.html
 * - https://jasonlue.github.io/algo/2019/09/03/clustered-hashing-incremental-resize.html
 * - https://jasonlue.github.io/algo/2019/09/10/clustered-hashing-modify-on-iteration.html
 *
 * The dictionary is effectively a hashmap from hashed keys to values. The dictionary owns
 * the keys but not the values. The dictionary size will be bounded at around 100K. 1M
 * entries is the absolute limit. Only Connections use that many entries, and that is rare.
 */
class Dictionary{
public:
	explicit Dictionary(DictOrder ordering = UNORDERED, int initial_size = DEFAULT_DICT_SIZE);
	~Dictionary();

	// Member functions for looking up a key, inserting/changing its
	// contents, and deleting it.  These come in two flavors: one
	// which takes a HashKey, and the other which takes a raw key,
	// its size, and its (unmodulated) hash.
<<<<<<< HEAD
	//lookup may move the key to right place if in the old zone to speed up the next lookup.
	void* Lookup(const HashKey* key) const;
	void* Lookup(const void* key, int key_size, hash_t h) const;

	// Returns previous value, or 0 if none.
	void* Insert(HashKey* key, void* val)
		{ return Insert(key->TakeKey(), key->Size(), key->Hash(), val, false); }

	// If copy_key is true, then the key is copied, otherwise it's assumed
	// that it's a heap pointer that now belongs to the Dictionary to
	// manage as needed.
	void* Insert(void* key, int key_size, hash_t hash, void* val, bool copy_key);
=======
	void* Lookup(const zeek::detail::HashKey* key) const
		{ return Lookup(key->Key(), key->Size(), key->Hash()); }
	void* Lookup(const void* key, int key_size, zeek::detail::hash_t hash) const;

	// Returns previous value, or 0 if none.
	void* Insert(zeek::detail::HashKey* key, void* val)
		{
		return Insert(key->TakeKey(), key->Size(), key->Hash(), val, 0);
		}
	// If copy_key is true, then the key is copied, otherwise it's assumed
	// that it's a heap pointer that now belongs to the Dictionary to
	// manage as needed.
	void* Insert(void* key, int key_size, zeek::detail::hash_t hash, void* val,
			bool copy_key);
>>>>>>> 8f413826

	// Removes the given element.  Returns a pointer to the element in
	// case it needs to be deleted.  Returns 0 if no such element exists.
	// If dontdelete is true, the key's bytes will not be deleted.
	void* Remove(const zeek::detail::HashKey* key)
		{ return Remove(key->Key(), key->Size(), key->Hash()); }
<<<<<<< HEAD
	void* Remove(const void* key, int key_size, hash_t hash, bool dont_delete = false);
=======
	void* Remove(const void* key, int key_size, zeek::detail::hash_t hash,
				bool dont_delete = false);
>>>>>>> 8f413826

	// Number of entries.
	int Length() const
		{ return num_entries; }

	// Largest it's ever been.
	int MaxLength() const
		{ return max_entries; }

	// Total number of entries ever.
	uint64_t NumCumulativeInserts() const
		{ return cum_entries; }

	// True if the dictionary is ordered, false otherwise.
	int IsOrdered() const	{ return order != nullptr; }

	// If the dictionary is ordered then returns the n'th entry's value;
	// the second method also returns the key.  The first entry inserted
	// corresponds to n=0.
	//
	// Returns nil if the dictionary is not ordered or if "n" is out
	// of range.
	void* NthEntry(int n) const
		{
		const void* key;
		int key_len;
		return NthEntry(n, key, key_len);
		}
	void* NthEntry(int n, const void*& key, int& key_len) const;

	// To iterate through the dictionary, first call InitForIteration()
	// to get an "iteration cookie".  The cookie can then be handed
	// to NextEntry() to get the next entry in the iteration and update
	// the cookie.  If NextEntry() indicates no more entries, it will
	// also delete the cookie, or the cookie can be manually deleted
	// prior to this if no longer needed.
	//
	// Unexpected results will occur if the elements of
	// the dictionary are changed between calls to NextEntry() without
	// first calling InitForIteration().
	//
	// If return_hash is true, a HashKey for the entry is returned in h,
	// which should be delete'd when no longer needed.
	IterCookie* InitForIteration() const;
<<<<<<< HEAD
	void* NextEntry(HashKey*& h, IterCookie*& cookie, bool return_hash) const;
=======
	void* NextEntry(zeek::detail::HashKey*& h, IterCookie*& cookie, int return_hash) const;
>>>>>>> 8f413826
	void StopIteration(IterCookie* cookie) const;

	void SetDeleteFunc(dict_delete_func f)		{ delete_func = f; }

	// With a robust cookie, it is safe to change the dictionary while
	// iterating. This means that (i) we will eventually visit all
	// unmodified entries as well as all entries added during iteration,
	// and (ii) we won't visit any still-unseen entries which are getting
	// removed. (We don't get this for free, so only use it if
	// necessary.)
	void MakeRobustCookie(IterCookie* cookie);

	// Remove all entries.
	void Clear();

	size_t MemoryAllocation() const;

	/// The capacity of the table, Buckets + Overflow Size.
	int Capacity(bool expected=false) const;

	//Debugging
#ifdef DEBUG
	void AssertValid() const;
#endif//DEBUG
	void Dump(int level=0) const;
	void DistanceStats(int& max_distance, int* distances=0, int num_distances=0) const;
	void DumpKeys() const;

private:
	friend zeek::IterCookie;

	/// Buckets of the table, not including overflow size.
	int Buckets(bool expected=false) const;

<<<<<<< HEAD
	//bucket math
	int Log2(int num) const;
	int ThresholdEntries() const;
=======
	void* DoRemove(zeek::detail::DictEntry* entry, zeek::detail::hash_t h,
	               zeek::PList<zeek::detail::DictEntry>* chain, int chain_offset);
>>>>>>> 8f413826

	// Used to improve the distribution of the original hash.
	hash_t FibHash(hash_t h) const;

	// Maps a hash to the appropriate n-bit table bucket.
	int BucketByHash(hash_t h, int bit) const;

	// Given a position of a non-empty item in the table, find the related bucket.
	int BucketByPosition(int position) const;

	// Given a bucket of a non-empty item in the table, find the end of its cluster.
	// The end should be equal to tail+1 if tail exists. Otherwise it's the tail of
	// the just-smaller cluster + 1.
	int EndOfClusterByBucket(int bucket) const;

	// Given a position of a non-empty item in the table, find the head of its cluster.
	int HeadOfClusterByPosition(int position) const;

	// Given a position of a non-empty item in the table, find the tail of its cluster.
	int TailOfClusterByPosition(int position) const;

	// Given a position of a non-empty item in the table, find the end of its cluster.
	// The end should be equal to tail+1 if tail exists. Otherwise it's the tail of
	// the just-smaller cluster + 1.
	int EndOfClusterByPosition(int position) const;

	// Given a position of a non-empty item in the table, find the offset of it within
	// its cluster.
	int OffsetInClusterByPosition(int position) const;

	// Next non-empty item position in the table.
	int Next(int i) const;

	void Init();

	//Iteration
	IterCookie* InitForIterationNonConst();
	void* NextEntryNonConst(HashKey*& h, IterCookie*& cookie, bool return_hash);
	void StopIterationNonConst(IterCookie* cookie);

<<<<<<< HEAD
	//Lookup
	int LinearLookupIndex(const void* key, int key_size, hash_t hash) const;
	int LookupIndex(const void* key, int key_size, hash_t hash, int* insert_position = nullptr,
		int* insert_distance = nullptr);
	int LookupIndex(const void* key, int key_size, hash_t hash, int begin, int end,
		int* insert_position = nullptr, int* insert_distance  = nullptr);

	/// Insert entry, Adjust cookies when necessary.
	void InsertRelocateAndAdjust(detail::DictEntry& entry, int insert_position);

	/// insert entry into position, relocate other entries when necessary.
	void InsertAndRelocate(detail::DictEntry& entry, int insert_position, int* last_affected_position = nullptr);

	/// Adjust Cookies on Insert.
	void AdjustOnInsert(IterCookie* c, const detail::DictEntry& entry, int insert_position, int last_affected_position);

	///Remove, Relocate & Adjust cookies.
	detail::DictEntry RemoveRelocateAndAdjust(int position);

	///Remove & Relocate
	detail::DictEntry RemoveAndRelocate(int position, int* last_affected_position = nullptr);

	///Adjust safe cookies after Removal of entry at position.
	void AdjustOnRemove(IterCookie* c, const detail::DictEntry& entry, int position, int last_affected_position);

	bool Remapping() const { return remap_end >= 0;} //remap in reverse order.

	///One round of remap.
	void Remap();

	// Remap an item in position to a new position. Returns true if the relocation was
	// successful, false otherwise. new_position will be set to the new position if a
	// pointer is provided to store the new value.
	bool Remap(int position, int* new_position = nullptr);

	void SizeUp();

	//alligned on 8-bytes with 4-leading bytes. 7*8=56 bytes a dictionary.

	// when sizeup but the current mapping is in progress. the current mapping will be ignored
	// as it will be remapped to new dict size anyway. however, the missed count is recorded
	// for lookup. if position not found for a key in the position of dict of current size, it
	// still could be in the position of dict of previous N sizes.
	unsigned char remaps = 0;
	unsigned char log2_buckets = 0;

	// Pending number of iterators on the Dict, including both robust and non-robust.
	// This is used to avoid remapping if there are any active iterators.
	unsigned short num_iterators = 0;

	// The last index to be remapped.
	int remap_end = -1;

	int num_entries = 0;
	int max_entries = 0;
=======
	zeek::detail::hash_t tbl_next_ind = 0;
>>>>>>> 8f413826

	uint64_t cum_entries = 0;
	dict_delete_func delete_func = nullptr;
	detail::DictEntry* table = nullptr;
	std::vector<IterCookie*>* cookies = nullptr;

	// Order means the order of insertion. means no deletion until exit. will be inefficient.
	std::vector<detail::DictEntry>* order = nullptr;
};

/*
 * Template specialization of Dictionary that stores pointers for values.
 */
template<typename T>
class PDict : public Dictionary {
public:
	explicit PDict(DictOrder ordering = UNORDERED, int initial_size = 0) :
		Dictionary(ordering, initial_size) {}
	T* Lookup(const char* key) const
		{
		zeek::detail::HashKey h(key);
		return (T*) Dictionary::Lookup(&h);
		}
	T* Lookup(const zeek::detail::HashKey* key) const
		{ return (T*) Dictionary::Lookup(key); }
	T* Insert(const char* key, T* val)
		{
		zeek::detail::HashKey h(key);
		return (T*) Dictionary::Insert(&h, (void*) val);
		}
	T* Insert(zeek::detail::HashKey* key, T* val)
		{ return (T*) Dictionary::Insert(key, (void*) val); }
	T* NthEntry(int n) const
		{ return (T*) Dictionary::NthEntry(n); }
	T* NthEntry(int n, const char*& key) const
		{
		int key_len;
		return (T*) Dictionary::NthEntry(n, (const void*&) key, key_len);
		}
	T* NextEntry(IterCookie*& cookie) const
		{
<<<<<<< HEAD
		HashKey* h;
		return (T*) Dictionary::NextEntry(h, cookie, false);
		}
	T* NextEntry(HashKey*& h, IterCookie*& cookie) const
		{ return (T*) Dictionary::NextEntry(h, cookie, true); }
	T* RemoveEntry(const HashKey* key)
=======
		zeek::detail::HashKey* h;
		return (T*) Dictionary::NextEntry(h, cookie, 0);
		}
	T* NextEntry(zeek::detail::HashKey*& h, IterCookie*& cookie) const
		{ return (T*) Dictionary::NextEntry(h, cookie, 1); }
	T* RemoveEntry(const zeek::detail::HashKey* key)
>>>>>>> 8f413826
		{ return (T*) Remove(key->Key(), key->Size(), key->Hash()); }
	T* RemoveEntry(const zeek::detail::HashKey& key)
		{ return (T*) Remove(key.Key(), key.Size(), key.Hash()); }
};

} // namespace zeek

using Dictionary [[deprecated("Remove in v4.1. Use zeek::Dictionary instead.")]] = zeek::Dictionary;
template<typename T> using PDict [[deprecated("Remove in v4.1. Use zeek::PDict instead.")]] = zeek::PDict<T>;<|MERGE_RESOLUTION|>--- conflicted
+++ resolved
@@ -167,47 +167,29 @@
 	// contents, and deleting it.  These come in two flavors: one
 	// which takes a HashKey, and the other which takes a raw key,
 	// its size, and its (unmodulated) hash.
-<<<<<<< HEAD
-	//lookup may move the key to right place if in the old zone to speed up the next lookup.
-	void* Lookup(const HashKey* key) const;
-	void* Lookup(const void* key, int key_size, hash_t h) const;
-
-	// Returns previous value, or 0 if none.
-	void* Insert(HashKey* key, void* val)
-		{ return Insert(key->TakeKey(), key->Size(), key->Hash(), val, false); }
-
-	// If copy_key is true, then the key is copied, otherwise it's assumed
-	// that it's a heap pointer that now belongs to the Dictionary to
-	// manage as needed.
-	void* Insert(void* key, int key_size, hash_t hash, void* val, bool copy_key);
-=======
-	void* Lookup(const zeek::detail::HashKey* key) const
-		{ return Lookup(key->Key(), key->Size(), key->Hash()); }
-	void* Lookup(const void* key, int key_size, zeek::detail::hash_t hash) const;
+	// Lookup may move the key to right place if in the old zone to speed up
+	// the next lookup.
+	void* Lookup(const zeek::detail::HashKey* key) const;
+	void* Lookup(const void* key, int key_size, zeek::detail::hash_t h) const;
 
 	// Returns previous value, or 0 if none.
 	void* Insert(zeek::detail::HashKey* key, void* val)
-		{
-		return Insert(key->TakeKey(), key->Size(), key->Hash(), val, 0);
-		}
+		{ return Insert(key->TakeKey(), key->Size(), key->Hash(), val, false); }
+
 	// If copy_key is true, then the key is copied, otherwise it's assumed
 	// that it's a heap pointer that now belongs to the Dictionary to
 	// manage as needed.
 	void* Insert(void* key, int key_size, zeek::detail::hash_t hash, void* val,
-			bool copy_key);
->>>>>>> 8f413826
+	             bool copy_key);
 
 	// Removes the given element.  Returns a pointer to the element in
 	// case it needs to be deleted.  Returns 0 if no such element exists.
 	// If dontdelete is true, the key's bytes will not be deleted.
 	void* Remove(const zeek::detail::HashKey* key)
 		{ return Remove(key->Key(), key->Size(), key->Hash()); }
-<<<<<<< HEAD
-	void* Remove(const void* key, int key_size, hash_t hash, bool dont_delete = false);
-=======
+
 	void* Remove(const void* key, int key_size, zeek::detail::hash_t hash,
-				bool dont_delete = false);
->>>>>>> 8f413826
+	             bool dont_delete = false);
 
 	// Number of entries.
 	int Length() const
@@ -252,11 +234,9 @@
 	// If return_hash is true, a HashKey for the entry is returned in h,
 	// which should be delete'd when no longer needed.
 	IterCookie* InitForIteration() const;
-<<<<<<< HEAD
-	void* NextEntry(HashKey*& h, IterCookie*& cookie, bool return_hash) const;
-=======
-	void* NextEntry(zeek::detail::HashKey*& h, IterCookie*& cookie, int return_hash) const;
->>>>>>> 8f413826
+
+	void* NextEntry(zeek::detail::HashKey*& h, IterCookie*& cookie, bool return_hash) const;
+
 	void StopIteration(IterCookie* cookie) const;
 
 	void SetDeleteFunc(dict_delete_func f)		{ delete_func = f; }
@@ -291,20 +271,15 @@
 	/// Buckets of the table, not including overflow size.
 	int Buckets(bool expected=false) const;
 
-<<<<<<< HEAD
 	//bucket math
 	int Log2(int num) const;
 	int ThresholdEntries() const;
-=======
-	void* DoRemove(zeek::detail::DictEntry* entry, zeek::detail::hash_t h,
-	               zeek::PList<zeek::detail::DictEntry>* chain, int chain_offset);
->>>>>>> 8f413826
 
 	// Used to improve the distribution of the original hash.
-	hash_t FibHash(hash_t h) const;
+	zeek::detail::hash_t FibHash(zeek::detail::hash_t h) const;
 
 	// Maps a hash to the appropriate n-bit table bucket.
-	int BucketByHash(hash_t h, int bit) const;
+	int BucketByHash(zeek::detail::hash_t h, int bit) const;
 
 	// Given a position of a non-empty item in the table, find the related bucket.
 	int BucketByPosition(int position) const;
@@ -336,15 +311,14 @@
 
 	//Iteration
 	IterCookie* InitForIterationNonConst();
-	void* NextEntryNonConst(HashKey*& h, IterCookie*& cookie, bool return_hash);
+	void* NextEntryNonConst(zeek::detail::HashKey*& h, IterCookie*& cookie, bool return_hash);
 	void StopIterationNonConst(IterCookie* cookie);
 
-<<<<<<< HEAD
 	//Lookup
-	int LinearLookupIndex(const void* key, int key_size, hash_t hash) const;
-	int LookupIndex(const void* key, int key_size, hash_t hash, int* insert_position = nullptr,
+	int LinearLookupIndex(const void* key, int key_size, zeek::detail::hash_t hash) const;
+	int LookupIndex(const void* key, int key_size, zeek::detail::hash_t hash, int* insert_position = nullptr,
 		int* insert_distance = nullptr);
-	int LookupIndex(const void* key, int key_size, hash_t hash, int begin, int end,
+	int LookupIndex(const void* key, int key_size, zeek::detail::hash_t hash, int begin, int end,
 		int* insert_position = nullptr, int* insert_distance  = nullptr);
 
 	/// Insert entry, Adjust cookies when necessary.
@@ -395,9 +369,6 @@
 
 	int num_entries = 0;
 	int max_entries = 0;
-=======
-	zeek::detail::hash_t tbl_next_ind = 0;
->>>>>>> 8f413826
 
 	uint64_t cum_entries = 0;
 	dict_delete_func delete_func = nullptr;
@@ -439,21 +410,12 @@
 		}
 	T* NextEntry(IterCookie*& cookie) const
 		{
-<<<<<<< HEAD
-		HashKey* h;
+		zeek::detail::HashKey* h;
 		return (T*) Dictionary::NextEntry(h, cookie, false);
 		}
-	T* NextEntry(HashKey*& h, IterCookie*& cookie) const
+	T* NextEntry(zeek::detail::HashKey*& h, IterCookie*& cookie) const
 		{ return (T*) Dictionary::NextEntry(h, cookie, true); }
-	T* RemoveEntry(const HashKey* key)
-=======
-		zeek::detail::HashKey* h;
-		return (T*) Dictionary::NextEntry(h, cookie, 0);
-		}
-	T* NextEntry(zeek::detail::HashKey*& h, IterCookie*& cookie) const
-		{ return (T*) Dictionary::NextEntry(h, cookie, 1); }
 	T* RemoveEntry(const zeek::detail::HashKey* key)
->>>>>>> 8f413826
 		{ return (T*) Remove(key->Key(), key->Size(), key->Hash()); }
 	T* RemoveEntry(const zeek::detail::HashKey& key)
 		{ return (T*) Remove(key.Key(), key.Size(), key.Hash()); }
