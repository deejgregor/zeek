--- conflicted
+++ resolved
@@ -186,11 +186,7 @@
 	auto ptr = broker::get_if<T>(&d);
 	if ( ! ptr )
 		zeek::reporter->RuntimeError(f->GetCallLocation(), "data is of type '%s' not of type '%s'",
-<<<<<<< HEAD
-		                             broker::visit(type_name_getter{tag}, d), zeek::type_name(tag));
-=======
 		                             visit(type_name_getter{tag}, d), zeek::type_name(tag));
->>>>>>> ff4f3f35
 
 	return *ptr;
 	}
