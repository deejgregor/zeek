// $Id: XDR.cc 6219 2008-10-01 05:39:07Z vern $
//
// See the file "COPYING" in the main distribution directory for copyright.

#include "config.h"

#include "XDR.h"

uint32 extract_XDR_uint32(const u_char*& buf, int& len)
	{
	if ( ! buf )
		return 0;

	if ( len < 4 )
		{
		buf = 0;
		return 0;
		}

<<<<<<< HEAD
	// takes care of alignment and endianess differences. 
=======
	// Takes care of alignment and endianess differences. 
>>>>>>> cde60768
	uint32 bits32 = (buf[0] << 24) | (buf[1] << 16) | (buf[2] << 8) | buf[3];

	buf += 4;
	len -= 4;

	return bits32;
	}

uint64 extract_XDR_uint64(const u_char*& buf, int& len)
	{
	if ( ! buf || len < 8 )
		{
		buf = 0;
		return 0.0;
		}

	uint64 uhi = extract_XDR_uint32(buf, len);
	uint64 ulo = extract_XDR_uint32(buf, len);

	return (uhi << 32) + ulo;
	}

double extract_XDR_time(const u_char*& buf, int& len)
	{
	if ( ! buf || len < 8 )
		{
		buf = 0;
		return 0.0;
		}

	uint32 uhi = extract_XDR_uint32(buf, len);
	uint32 ulo = extract_XDR_uint32(buf, len);

	return double(uhi) + double(ulo) / 1e9;
	}

const u_char* extract_XDR_opaque(const u_char*& buf, int& len, int& n, int max_len, bool short_buf_ok)
	{
	n = int(extract_XDR_uint32(buf, len));
	if ( ! buf )
		return 0;
	if (short_buf_ok)
		n = min(n, len);

	if ( n < 0 || n > len || n > max_len )
		{ // ### Should really flag this as a different sort of error.
		buf = 0;
		return 0;
		}

	int n4 = ((n + 3) >> 2) << 2;	// n rounded up to next multiple of 4

	len -= n4;
	const u_char* opaque = buf;
	buf += n4;

	return opaque;
	}


const u_char* extract_XDR_opaque_fixed(const u_char*& buf, int& len, int n)
	{
	if ( ! buf )
		return 0;
	if ( n < 0 || n > len)
		{
		buf = 0;
		return 0;
		}
	int n4 = ((n + 3) >> 2) << 2;	// n rounded up to next multiple of 4

	len -= n4;
	const u_char* opaque = buf;
	buf += n4;

	return opaque;
	}


uint32 skip_XDR_opaque_auth(const u_char*& buf, int& len)
	{
	uint32 auth_flavor = extract_XDR_uint32(buf, len);
	if ( ! buf )
		return 0;

	int n;
	(void) extract_XDR_opaque(buf, len, n, 400);

	return auth_flavor;
	}<|MERGE_RESOLUTION|>--- conflicted
+++ resolved
@@ -5,6 +5,8 @@
 #include "config.h"
 
 #include "XDR.h"
+
+#include <algorithm>
 
 uint32 extract_XDR_uint32(const u_char*& buf, int& len)
 	{
@@ -17,11 +19,7 @@
 		return 0;
 		}
 
-<<<<<<< HEAD
-	// takes care of alignment and endianess differences. 
-=======
 	// Takes care of alignment and endianess differences. 
->>>>>>> cde60768
 	uint32 bits32 = (buf[0] << 24) | (buf[1] << 16) | (buf[2] << 8) | buf[3];
 
 	buf += 4;
@@ -64,7 +62,7 @@
 	if ( ! buf )
 		return 0;
 	if (short_buf_ok)
-		n = min(n, len);
+		n = std::min(n, len);
 
 	if ( n < 0 || n > len || n > max_len )
 		{ // ### Should really flag this as a different sort of error.
