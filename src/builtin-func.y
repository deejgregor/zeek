%{
#include <vector>
#include <set>
#include <string>
#include <cstring>

using namespace std;

#include <stdio.h>
#include <stdlib.h>

#include "module_util.h"

using namespace std;

extern int line_number;
extern char* input_filename;

#define print_line_directive(fp) fprintf(fp, "\n#line %d \"%s\"\n", line_number, input_filename)

extern FILE* fp_bro_init;
extern FILE* fp_func_def;
extern FILE* fp_func_h;
extern FILE* fp_func_init;
extern FILE* fp_netvar_h;
extern FILE* fp_netvar_def;
extern FILE* fp_netvar_init;

int in_c_code = 0;
string current_module = GLOBAL_MODULE_NAME;
int definition_type;
string type_name;


enum {
	C_SEGMENT_DEF,
	FUNC_DEF,
	EVENT_DEF,
	TYPE_DEF,
	CONST_DEF,
};

<<<<<<< HEAD
// Holds the name of a declared object (function, enum, record type, event, 
=======
// Holds the name of a declared object (function, enum, record type, event,
>>>>>>> cde60768
// etc. and information about namespaces, etc.
struct decl_struct {
	string module_name;
	string bare_name; // name without module or namespace
	string c_namespace_start; // "opening" namespace for use in netvar_*
	string c_namespace_end;   // closing "}" for all the above namespaces
	string c_fullname; // fully qualified name (namespace::....) for use in netvar_init
	string bro_fullname; // fully qualified bro name, for netvar (and lookup_ID())
	string bro_name;  // the name as we read it from input. What we write into the .bro file
<<<<<<< HEAD
	
=======

>>>>>>> cde60768
	// special cases for events. Events have an EventHandlerPtr
	// and a generate_* function. This name is for the generate_* function
	string generate_bare_name;
	string generate_c_fullname;
	string generate_c_namespace_start;
	string generate_c_namespace_end;
} decl;

void set_definition_type(int type, const char *arg_type_name)
	{
	definition_type = type;
<<<<<<< HEAD
	if (type == TYPE_DEF && arg_type_name)
=======
	if ( type == TYPE_DEF && arg_type_name )
>>>>>>> cde60768
		type_name = string(arg_type_name);
	else
		type_name = "";
	}

void set_decl_name(const char *name)
	{
	decl.bare_name = extract_var_name(name);

	// make_full_var_name prepends the correct module, if any
<<<<<<< HEAD
	// then we can extract the module name again. 
	string varname = make_full_var_name(current_module.c_str(), name);
	decl.module_name = extract_module_name(varname.c_str());
	
=======
	// then we can extract the module name again.
	string varname = make_full_var_name(current_module.c_str(), name);
	decl.module_name = extract_module_name(varname.c_str());

>>>>>>> cde60768
	decl.c_namespace_start = "";
	decl.c_namespace_end = "";
	decl.c_fullname = "";
	decl.bro_fullname = "";
	decl.bro_name = "";

	decl.generate_c_fullname = "";
	decl.generate_bare_name = string("generate_") + decl.bare_name;
	decl.generate_c_namespace_start = "";
	decl.generate_c_namespace_end = "";

	switch ( definition_type ) {
	case TYPE_DEF:
<<<<<<< HEAD
		decl.c_namespace_start = "namespace BifTypePtr { namespace " + type_name + "{ ";
		decl.c_namespace_end = " } }";
		decl.c_fullname = "BifTypePtr::" + type_name + "::";
=======
		decl.c_namespace_start = "namespace BifType { namespace " + type_name + "{ ";
		decl.c_namespace_end = " } }";
		decl.c_fullname = "BifType::" + type_name + "::";
>>>>>>> cde60768
		break;

	case CONST_DEF:
		decl.c_namespace_start = "namespace BifConst { ";
		decl.c_namespace_end = " } ";
		decl.c_fullname = "BifConst::";
		break;
<<<<<<< HEAD
	
	case REWRITER_DEF:
		// XXX: Legacy. No module names / namespaces supported
		// If support for namespaces is desired: add a namespace 
		// to c_namespace_* and bro_fullname and get rid of 
		// the hack to bro_name.
		decl.c_namespace_start = "";
		decl.c_namespace_end = "";
		decl.bare_name = "rewrite_" + decl.bare_name;
		decl.bro_name = "rewrite_";
		break;
=======
>>>>>>> cde60768

	case FUNC_DEF:
		decl.c_namespace_start = "namespace BifFunc { ";
		decl.c_namespace_end = " } ";
		decl.c_fullname = "BifFunc::";
		break;

	case EVENT_DEF:
		decl.c_namespace_start = "";
		decl.c_namespace_end = "";
		decl.c_fullname = "::";  // need this for namespace qualified events due do event_c_body
		decl.generate_c_namespace_start = "namespace BifEvent { ";
		decl.generate_c_namespace_end = " } ";
		decl.generate_c_fullname = "BifEvent::";
		break;

	default:
		break;
	}

<<<<<<< HEAD
	if (decl.module_name != GLOBAL_MODULE_NAME)
		{
		decl.c_namespace_start += "namespace " + decl.module_name + " { "; 
=======
	if ( decl.module_name != GLOBAL_MODULE_NAME )
		{
		decl.c_namespace_start += "namespace " + decl.module_name + " { ";
>>>>>>> cde60768
		decl.c_namespace_end += string(" }");
		decl.c_fullname += decl.module_name + "::";
		decl.bro_fullname += decl.module_name + "::";

		decl.generate_c_namespace_start  += "namespace " + decl.module_name + " { ";
		decl.generate_c_namespace_end += " } ";
		decl.generate_c_fullname += decl.module_name + "::";
		}

	decl.bro_fullname += decl.bare_name;
<<<<<<< HEAD
	if (definition_type == FUNC_DEF)
=======
	if ( definition_type == FUNC_DEF )
>>>>>>> cde60768
		decl.bare_name = string("bro_") + decl.bare_name;

	decl.c_fullname += decl.bare_name;
	decl.bro_name += name;
	decl.generate_c_fullname += decl.generate_bare_name;

	}

const char* arg_list_name = "BiF_ARGS";

#include "bif_arg.h"

/* Map bif/bro type names to C types for use in const declaration */
static struct {
	const char* bif_type;
	const char* bro_type;
	const char* c_type;
	const char* accessor;
	const char* constructor;
} builtin_types[] = {
#define DEFINE_BIF_TYPE(id, bif_type, bro_type, c_type, accessor, constructor) \
	{bif_type, bro_type, c_type, accessor, constructor},
#include "bif_type.def"
#undef DEFINE_BIF_TYPE
};

int get_type_index(const char *type_name)
	{
<<<<<<< HEAD
	for ( int i = 0; builtin_types[i].bif_type[0] != '\0'; ++i ) 
		{
		if (strcmp(builtin_types[i].bif_type, type_name) == 0)
=======
	for ( int i = 0; builtin_types[i].bif_type[0] != '\0'; ++i )
		{
		if ( strcmp(builtin_types[i].bif_type, type_name) == 0 )
>>>>>>> cde60768
			return i;
		}
		return TYPE_OTHER;
	}


int var_arg; // whether the number of arguments is variable
std::vector<BuiltinFuncArg*> args;

extern int yyerror(const char[]);
extern int yywarn(const char msg[]);
extern int yylex();

char* concat(const char* str1, const char* str2)
	{
	int len1 = strlen(str1);
	int len2 = strlen(str2);

	char* s = new char[len1 + len2 +1];

	memcpy(s, str1, len1);
	memcpy(s + len1, str2, len2);

	s[len1+len2] = '\0';

	return s;
	}

// Print the bro_event_* function prototype in C++, without the ending ';'
void print_event_c_prototype(FILE *fp, bool is_header)
	{
<<<<<<< HEAD
	if (is_header)
		fprintf(fp, "%s void %s(Analyzer* analyzer%s", 
			decl.generate_c_namespace_start.c_str(), decl.generate_bare_name.c_str(),
			args.size() ? ", " : "" );
	else
		fprintf(fp, "void %s(Analyzer* analyzer%s", 
			decl.generate_c_fullname.c_str(), 
=======
	if ( is_header )
		fprintf(fp, "%s void %s(Analyzer* analyzer%s",
			decl.generate_c_namespace_start.c_str(), decl.generate_bare_name.c_str(),
			args.size() ? ", " : "" );
	else
		fprintf(fp, "void %s(Analyzer* analyzer%s",
			decl.generate_c_fullname.c_str(),
>>>>>>> cde60768
			args.size() ? ", " : "" );
	for ( int i = 0; i < (int) args.size(); ++i )
		{
		if ( i > 0 )
			fprintf(fp, ", ");
		args[i]->PrintCArg(fp, i);
		}
	fprintf(fp, ")");
<<<<<<< HEAD
	if (is_header)
		fprintf(fp, "; %s\n", decl.generate_c_namespace_end.c_str());
	else 
=======
	if ( is_header )
		fprintf(fp, "; %s\n", decl.generate_c_namespace_end.c_str());
	else
>>>>>>> cde60768
		fprintf(fp, "\n");
	}

// Print the bro_event_* function body in C++.
void print_event_c_body(FILE *fp)
	{
	fprintf(fp, "\t{\n");
	fprintf(fp, "\t// Note that it is intentional that here we do not\n");
	fprintf(fp, "\t// check if %s is NULL, which should happen *before*\n",
		decl.c_fullname.c_str());
	fprintf(fp, "\t// %s is called to avoid unnecessary Val\n",
		decl.generate_c_fullname.c_str());
	fprintf(fp, "\t// allocation.\n");
	fprintf(fp, "\n");

	fprintf(fp, "\tval_list* vl = new val_list;\n\n");
	BuiltinFuncArg *connection_arg = 0;

	for ( int i = 0; i < (int) args.size(); ++i )
		{
		fprintf(fp, "\t");
		fprintf(fp, "vl->append(");
		args[i]->PrintBroValConstructor(fp);
		fprintf(fp, ");\n");

		if ( args[i]->Type() == TYPE_CONNECTION )
			{
			if ( connection_arg == 0 )
				connection_arg = args[i];
			else
				{
				// We are seeing two connection type arguments.
				yywarn("Warning: with more than connection-type "
				       "event arguments, bifcl only passes "
				       "the first one to EventMgr as cookie.");
				}
			}
		}

	fprintf(fp, "\n");
	fprintf(fp, "\tmgr.QueueEvent(%s, vl, SOURCE_LOCAL, analyzer->GetID(), timer_mgr",
		decl.c_fullname.c_str());

	if ( connection_arg )
		// Pass the connection to the EventMgr as the "cookie"
		fprintf(fp, ", %s", connection_arg->Name());

	fprintf(fp, ");\n");
	fprintf(fp, "\t} // event generation\n");
	//fprintf(fp, "%s // end namespace\n", decl.generate_c_namespace_end.c_str());
	}
%}

%token TOK_LPP TOK_RPP TOK_LPB TOK_RPB TOK_LPPB TOK_RPPB TOK_VAR_ARG
%token TOK_BOOL
<<<<<<< HEAD
%token TOK_FUNCTION TOK_REWRITER TOK_EVENT TOK_CONST TOK_ENUM 
%token TOK_TYPE TOK_RECORD TOK_SET TOK_VECTOR TOK_TABLE TOK_MODULE
%token TOK_WRITE TOK_PUSH TOK_EOF TOK_TRACE
=======
%token TOK_FUNCTION TOK_EVENT TOK_CONST TOK_ENUM
%token TOK_TYPE TOK_RECORD TOK_SET TOK_VECTOR TOK_TABLE TOK_MODULE
>>>>>>> cde60768
%token TOK_ARGS TOK_ARG TOK_ARGC
%token TOK_ID TOK_ATTR TOK_CSTR TOK_LF TOK_WS TOK_COMMENT
%token TOK_ATOM TOK_INT TOK_C_TOKEN

%left ',' ':'

%type <str> TOK_C_TOKEN TOK_ID TOK_CSTR TOK_WS TOK_COMMENT TOK_ATTR TOK_INT opt_ws
%type <val> TOK_ATOM TOK_BOOL

%union	{
	const char* str;
	int val;
}

%%

builtin_lang:	definitions
			{
			fprintf(fp_bro_init, "} # end of export section\n");
			fprintf(fp_bro_init, "module %s;\n", GLOBAL_MODULE_NAME);
			}

<<<<<<< HEAD
			

definitions:	definitions definition opt_ws 
			{ fprintf(fp_func_def, "%s", $3); }
=======


definitions:	definitions definition opt_ws
			{
			if ( in_c_code )
				fprintf(fp_func_def, "%s", $3);
			else
				fprintf(fp_bro_init, "%s", $3);
			}
>>>>>>> cde60768
	|	opt_ws
			{
			int n = 1024 + strlen(input_filename);
			char auto_gen_comment[n];

			snprintf(auto_gen_comment, n,
				"This file was automatically generated by bifcl from %s.",
				input_filename);

			fprintf(fp_bro_init, "# %s\n\n", auto_gen_comment);
			fprintf(fp_func_def, "// %s\n\n", auto_gen_comment);
			fprintf(fp_func_h, "// %s\n\n", auto_gen_comment);
			fprintf(fp_func_init, "// %s\n\n", auto_gen_comment);
			fprintf(fp_netvar_def, "// %s\n\n", auto_gen_comment);
			fprintf(fp_netvar_h, "// %s\n\n", auto_gen_comment);
			fprintf(fp_netvar_init, "// %s\n\n", auto_gen_comment);

			fprintf(fp_bro_init, "export {\n");
			fprintf(fp_func_def, "%s", $1);
			}
	;

definition:	event_def
	|	func_def
	|	c_code_segment
	|	enum_def
	|	const_def
	|	type_def
	|   module_def
	;


module_def:	TOK_MODULE opt_ws TOK_ID opt_ws ';'
<<<<<<< HEAD
			{
			current_module = string($3);
			fprintf(fp_bro_init, "module %s;\n", $3);
			}

	 // XXX: Add the netvar glue so that the event engine knows about
	 // the type. One still has to define the type in bro.init. 
	 // Would be nice, if we could just define the record type here
	 // and then copy to the .bif.bro file, but type delcarations in
	 // bro can be quite powerful. Don't know whether it's worth it
	 // extend the bif-language to be able to handle that all....
	 // Or we just support a simple form of record type definitions
	 // TODO: add other types (tables, sets)
type_def:	TOK_TYPE opt_ws TOK_ID opt_ws ':' opt_ws type_def_types opt_ws ';'
			{
=======
			{
			current_module = string($3);
			fprintf(fp_bro_init, "module %s;\n", $3);
			}

	 // XXX: Add the netvar glue so that the event engine knows about
	 // the type. One still has to define the type in bro.init.
	 // Would be nice, if we could just define the record type here
	 // and then copy to the .bif.bro file, but type declarations in
	 // Bro can be quite powerful. Don't know whether it's worth it
	 // extend the bif-language to be able to handle that all....
	 // Or we just support a simple form of record type definitions
	 // TODO: add other types (tables, sets)
type_def:	TOK_TYPE opt_ws TOK_ID opt_ws ':' opt_ws type_def_types opt_ws ';'
			{
>>>>>>> cde60768
			set_decl_name($3);

			fprintf(fp_netvar_h, "%s extern %sType * %s; %s\n",
				decl.c_namespace_start.c_str(), type_name.c_str(),
				decl.bare_name.c_str(), decl.c_namespace_end.c_str());
			fprintf(fp_netvar_def, "%s %sType * %s; %s\n",
				decl.c_namespace_start.c_str(), type_name.c_str(),
				decl.bare_name.c_str(), decl.c_namespace_end.c_str());
			fprintf(fp_netvar_init,
				"\t%s = internal_type(\"%s\")->As%sType();\n",
<<<<<<< HEAD
				decl.c_fullname.c_str(), decl.bro_fullname.c_str(), 
=======
				decl.c_fullname.c_str(), decl.bro_fullname.c_str(),
>>>>>>> cde60768
				type_name.c_str());
			}
	;

<<<<<<< HEAD
type_def_types: TOK_RECORD 
=======
type_def_types: TOK_RECORD
>>>>>>> cde60768
			{ set_definition_type(TYPE_DEF, "Record"); }
	| TOK_SET
			{ set_definition_type(TYPE_DEF, "Set"); }
	| TOK_VECTOR
			{ set_definition_type(TYPE_DEF, "Vector"); }
	| TOK_TABLE
			{ set_definition_type(TYPE_DEF, "Table"); }
	;

event_def:	event_prefix opt_ws plain_head opt_attr end_of_head ';'
			{
			print_event_c_prototype(fp_func_h, true);
			print_event_c_prototype(fp_func_def, false);
			print_event_c_body(fp_func_def);
			}
<<<<<<< HEAD
	
=======

>>>>>>> cde60768
func_def:	func_prefix opt_ws typed_head end_of_head body
	;

enum_def:	enum_def_1 enum_list TOK_RPB
			{
			// First, put an end to the enum type decl.
			fprintf(fp_bro_init, "};\n");
<<<<<<< HEAD
			if (decl.module_name != GLOBAL_MODULE_NAME)
=======
			if ( decl.module_name != GLOBAL_MODULE_NAME )
>>>>>>> cde60768
				fprintf(fp_netvar_h, "}; } }\n");
			else
				fprintf(fp_netvar_h, "}; }\n");

			// Now generate the netvar's.
			fprintf(fp_netvar_h, "%s extern EnumType * %s; %s\n",
				decl.c_namespace_start.c_str(), decl.bare_name.c_str(), decl.c_namespace_end.c_str());
			fprintf(fp_netvar_def, "%s EnumType * %s; %s\n",
				decl.c_namespace_start.c_str(), decl.bare_name.c_str(), decl.c_namespace_end.c_str());
			fprintf(fp_netvar_init,
				"\t%s = internal_type(\"%s\")->AsEnumType();\n",
				decl.c_fullname.c_str(), decl.bro_fullname.c_str());
			}
	;

enum_def_1:	TOK_ENUM opt_ws TOK_ID opt_ws TOK_LPB opt_ws
			{
			set_definition_type(TYPE_DEF, "Enum");
			set_decl_name($3);
			fprintf(fp_bro_init, "type %s: enum %s{%s", decl.bro_name.c_str(), $4, $6);

			// this is the namespace were the enumerators are defined, not where
			// the type is defined.
			// We don't support fully qualified names as enumerators. Use a module name
<<<<<<< HEAD
			fprintf(fp_netvar_h, "namespace BifEnum { "); 
			if (decl.module_name != GLOBAL_MODULE_NAME)
=======
			fprintf(fp_netvar_h, "namespace BifEnum { ");
			if ( decl.module_name != GLOBAL_MODULE_NAME )
>>>>>>> cde60768
				fprintf(fp_netvar_h, "namespace %s { ", decl.module_name.c_str());
			fprintf(fp_netvar_h, "enum %s {\n", $3);
			}
	;

enum_list:	enum_list TOK_ID opt_ws ',' opt_ws
			{
			fprintf(fp_bro_init, "%s%s,%s", $2, $3, $5);
			fprintf(fp_netvar_h, "\t%s,\n", $2);
			}
	| 		enum_list TOK_ID opt_ws '=' opt_ws TOK_INT opt_ws ',' opt_ws
			{
			fprintf(fp_bro_init, "%s = %s%s,%s", $2, $6, $7, $9);
			fprintf(fp_netvar_h, "\t%s = %s,\n", $2, $6);
			}
	|	/* nothing */
	;


const_def:	TOK_CONST opt_ws TOK_ID opt_ws ':' opt_ws TOK_ID opt_ws ';'
			{
			set_definition_type(CONST_DEF, 0);
			set_decl_name($3);
			int typeidx = get_type_index($7);
			char accessor[1024];

			snprintf(accessor, sizeof(accessor), builtin_types[typeidx].accessor, "");


<<<<<<< HEAD
			fprintf(fp_netvar_h, "%s extern %s %s; %s\n", 
					decl.c_namespace_start.c_str(), 
					builtin_types[typeidx].c_type, decl.bare_name.c_str(), 
					decl.c_namespace_end.c_str());
			fprintf(fp_netvar_def, "%s %s %s; %s\n", 
					decl.c_namespace_start.c_str(), 
					builtin_types[typeidx].c_type, decl.bare_name.c_str(), 
=======
			fprintf(fp_netvar_h, "%s extern %s %s; %s\n",
					decl.c_namespace_start.c_str(),
					builtin_types[typeidx].c_type, decl.bare_name.c_str(),
					decl.c_namespace_end.c_str());
			fprintf(fp_netvar_def, "%s %s %s; %s\n",
					decl.c_namespace_start.c_str(),
					builtin_types[typeidx].c_type, decl.bare_name.c_str(),
>>>>>>> cde60768
					decl.c_namespace_end.c_str());
			fprintf(fp_netvar_init, "\t%s = internal_const_val(\"%s\")%s;\n",
				decl.c_fullname.c_str(), decl.bro_fullname.c_str(),
				accessor);
			}
<<<<<<< HEAD
				
			
=======


>>>>>>> cde60768
/* Currently support only boolean and string values */
opt_attr_init:	'=' opt_ws TOK_BOOL opt_ws
			{
			fprintf(fp_bro_init, "=%s%c%s", $2, ($3) ? 'T' : 'F', $4);
			}
	|	'=' opt_ws TOK_CSTR opt_ws
			{ fprintf(fp_bro_init, "=%s%s%s", $2, $3, $4); }
	;

opt_attr:	/* nothing */
	|	opt_attr TOK_ATTR { fprintf(fp_bro_init, "%s", $2); }
		opt_ws opt_attr_init
	;

func_prefix:	TOK_FUNCTION
			{ set_definition_type(FUNC_DEF, 0); }
<<<<<<< HEAD
	;

rewriter_prefix: TOK_REWRITER
			{ set_definition_type(REWRITER_DEF, 0); }
=======
>>>>>>> cde60768
	;

event_prefix:	TOK_EVENT
			{ set_definition_type(EVENT_DEF, 0); }
	;

end_of_head:	/* nothing */
			{
			fprintf(fp_bro_init, ";\n");
			}
	;

typed_head:	plain_head return_type
			{
			}
	;

plain_head:	head_1 args arg_end opt_ws
			{
			if ( var_arg )
				fprintf(fp_bro_init, "va_args: any");
			else
				{
				for ( int i = 0; i < (int) args.size(); ++i )
					{
					if ( i > 0 )
						fprintf(fp_bro_init, ", ");
					args[i]->PrintBro(fp_bro_init);
					}
				}

			fprintf(fp_bro_init, ")");

			fprintf(fp_bro_init, "%s", $4);
			fprintf(fp_func_def, "%s", $4);
			}
	;

head_1:		TOK_ID opt_ws arg_begin
			{
			const char* method_type = 0;
			set_decl_name($1);

			if ( definition_type == FUNC_DEF )
				{
				method_type = "function";
				print_line_directive(fp_func_def);
				}
			else if ( definition_type == EVENT_DEF )
				method_type = "event";

			if ( method_type )
				fprintf(fp_bro_init,
					"global %s: %s%s(",
					decl.bro_name.c_str(), method_type, $2);

			if ( definition_type == FUNC_DEF )
				{
				fprintf(fp_func_init,
					"\t(void) new BuiltinFunc(%s, \"%s\", 0);\n",
					decl.c_fullname.c_str(), decl.bro_fullname.c_str());

				fprintf(fp_func_h,
					"%sextern Val* %s(Frame* frame, val_list*);%s\n",
					decl.c_namespace_start.c_str(), decl.bare_name.c_str(), decl.c_namespace_end.c_str());

				fprintf(fp_func_def,
					"Val* %s(Frame* frame, val_list* %s)",
					decl.c_fullname.c_str(), arg_list_name);
				}
			else if ( definition_type == EVENT_DEF )
				{
				// TODO: add namespace for events here
				fprintf(fp_netvar_h,
					"%sextern EventHandlerPtr %s; %s\n",
					decl.c_namespace_start.c_str(), decl.bare_name.c_str(), decl.c_namespace_end.c_str());

				fprintf(fp_netvar_def,
					"%sEventHandlerPtr %s; %s\n",
					decl.c_namespace_start.c_str(), decl.bare_name.c_str(), decl.c_namespace_end.c_str());

				fprintf(fp_netvar_init,
					"\t%s = internal_handler(\"%s\");\n",
					decl.c_fullname.c_str(), decl.bro_fullname.c_str());

				// C++ prototypes of bro_event_* functions will
				// be generated later.
				}
			}
	;

arg_begin:	TOK_LPP
			{ args.clear(); var_arg = 0; }
	;

arg_end:	TOK_RPP
	;

args:		args_1
	|	opt_ws
			{ /* empty, to avoid yacc complaint about type clash */ }
	;

args_1:		args_1 ',' opt_ws arg opt_ws
	|	opt_ws arg opt_ws
			{ /* empty */ }
	;

arg:		TOK_ID opt_ws ':' opt_ws TOK_ID
			{ args.push_back(new BuiltinFuncArg($1, $5)); }
	|	TOK_VAR_ARG
			{
			if ( definition_type == EVENT_DEF )
				yyerror("events cannot have variable arguments");
			var_arg = 1;
			}
	;

return_type:	':' opt_ws TOK_ID opt_ws
			{
			BuiltinFuncArg* ret = new BuiltinFuncArg("", $3);
			ret->PrintBro(fp_bro_init);
			delete ret;
			fprintf(fp_func_def, "%s", $4);
			}
	;

body:		body_start c_body body_end
			{
			fprintf(fp_func_def, " // end of %s\n", decl.c_fullname.c_str());
			print_line_directive(fp_func_def);
			}
	;

c_code_begin:	/* empty */
			{
			in_c_code = 1;
			print_line_directive(fp_func_def);
			}
	;

c_code_end:	/* empty */
			{ in_c_code = 0; }
	;

body_start:	TOK_LPB c_code_begin
			{
			int implicit_arg = 0;
			int argc = args.size();

			fprintf(fp_func_def, "{");

			if ( argc > 0 || ! var_arg )
				fprintf(fp_func_def, "\n");

			if ( ! var_arg )
				{
				fprintf(fp_func_def, "\tif ( %s->length() != %d )\n", arg_list_name, argc);
				fprintf(fp_func_def, "\t\t{\n");
				fprintf(fp_func_def,
					"\t\trun_time(\"%s() takes exactly %d argument(s)\");\n",
					decl.bro_fullname.c_str(), argc);
				fprintf(fp_func_def, "\t\treturn 0;\n");
				fprintf(fp_func_def, "\t\t}\n");
				}
			else if ( argc > 0 )
				{
				fprintf(fp_func_def, "\tif ( %s->length() < %d )\n", arg_list_name, argc);
				fprintf(fp_func_def, "\t\t{\n");
				fprintf(fp_func_def,
					"\t\trun_time(\"%s() takes at least %d argument(s)\");\n",
					decl.bro_fullname.c_str(), argc);
				fprintf(fp_func_def, "\t\treturn 0;\n");
				fprintf(fp_func_def, "\t\t}\n");
				}

			for ( int i = 0; i < (int) args.size(); ++i )
				args[i]->PrintCDef(fp_func_def, i + implicit_arg);
			print_line_directive(fp_func_def);
			}
	;

body_end:	TOK_RPB c_code_end
			{
			fprintf(fp_func_def, "}");
			}
	;

c_code_segment: TOK_LPPB c_code_begin c_body c_code_end TOK_RPPB
	;

c_body:		opt_ws
			{ fprintf(fp_func_def, "%s", $1); }
	|	c_body c_atom opt_ws
			{ fprintf(fp_func_def, "%s", $3); }
	;

c_atom:		TOK_ID
			{ fprintf(fp_func_def, "%s", $1); }
	|	TOK_C_TOKEN
			{ fprintf(fp_func_def, "%s", $1); }
	|	TOK_ARG
			{ fprintf(fp_func_def, "(*%s)", arg_list_name); }
	|	TOK_ARGS
			{ fprintf(fp_func_def, "%s", arg_list_name); }
	|	TOK_ARGC
			{ fprintf(fp_func_def, "%s->length()", arg_list_name); }
	|	TOK_CSTR
			{ fprintf(fp_func_def, "%s", $1); }
	|	TOK_ATOM
			{ fprintf(fp_func_def, "%c", $1); }
	|	TOK_INT
			{ fprintf(fp_func_def, "%s", $1); }
<<<<<<< HEAD
			
=======

>>>>>>> cde60768
	;

opt_ws:		opt_ws TOK_WS
			{ $$ = concat($1, $2); }
	|	opt_ws TOK_LF
			{ $$ = concat($1, "\n"); }
	|	opt_ws TOK_COMMENT
			{
			if ( in_c_code )
				$$ = concat($1, $2);
			else
				if ( $2[1] == '#' )
					// This is a special type of comment that is used to
					// generate bro script documentation, so pass it through.
					$$ = concat($1, $2);
				else
					$$ = $1;
			}
	|	/* empty */
			{ $$ = ""; }
	;

%%

extern char* yytext;
extern char* input_filename;
extern int line_number;
void err_exit(void);

void print_msg(const char msg[])
	{
	int msg_len = strlen(msg) + strlen(yytext) + 64;
	char* msgbuf = new char[msg_len];

	if ( yytext[0] == '\n' )
		snprintf(msgbuf, msg_len, "%s, on previous line", msg);

	else if ( yytext[0] == '\0' )
		snprintf(msgbuf, msg_len, "%s, at end of file", msg);

	else
		snprintf(msgbuf, msg_len, "%s, at or near \"%s\"", msg, yytext);

	/*
	extern int column;
	sprintf(msgbuf, "%*s\n%*s\n", column, "^", column, msg);
	*/

	if ( input_filename )
		fprintf(stderr, "%s:%d: ", input_filename, line_number);
	else
		fprintf(stderr, "line %d: ", line_number);
	fprintf(stderr, "%s\n", msgbuf);

	delete [] msgbuf;
	}

int yywarn(const char msg[])
	{
	print_msg(msg);
	return 0;
	}

int yyerror(const char msg[])
	{
	print_msg(msg);

	err_exit();
	return 0;
	}<|MERGE_RESOLUTION|>--- conflicted
+++ resolved
@@ -40,11 +40,7 @@
 	CONST_DEF,
 };
 
-<<<<<<< HEAD
-// Holds the name of a declared object (function, enum, record type, event, 
-=======
 // Holds the name of a declared object (function, enum, record type, event,
->>>>>>> cde60768
 // etc. and information about namespaces, etc.
 struct decl_struct {
 	string module_name;
@@ -54,11 +50,7 @@
 	string c_fullname; // fully qualified name (namespace::....) for use in netvar_init
 	string bro_fullname; // fully qualified bro name, for netvar (and lookup_ID())
 	string bro_name;  // the name as we read it from input. What we write into the .bro file
-<<<<<<< HEAD
-	
-=======
-
->>>>>>> cde60768
+
 	// special cases for events. Events have an EventHandlerPtr
 	// and a generate_* function. This name is for the generate_* function
 	string generate_bare_name;
@@ -70,11 +62,7 @@
 void set_definition_type(int type, const char *arg_type_name)
 	{
 	definition_type = type;
-<<<<<<< HEAD
-	if (type == TYPE_DEF && arg_type_name)
-=======
 	if ( type == TYPE_DEF && arg_type_name )
->>>>>>> cde60768
 		type_name = string(arg_type_name);
 	else
 		type_name = "";
@@ -85,17 +73,10 @@
 	decl.bare_name = extract_var_name(name);
 
 	// make_full_var_name prepends the correct module, if any
-<<<<<<< HEAD
-	// then we can extract the module name again. 
-	string varname = make_full_var_name(current_module.c_str(), name);
-	decl.module_name = extract_module_name(varname.c_str());
-	
-=======
 	// then we can extract the module name again.
 	string varname = make_full_var_name(current_module.c_str(), name);
 	decl.module_name = extract_module_name(varname.c_str());
 
->>>>>>> cde60768
 	decl.c_namespace_start = "";
 	decl.c_namespace_end = "";
 	decl.c_fullname = "";
@@ -109,15 +90,9 @@
 
 	switch ( definition_type ) {
 	case TYPE_DEF:
-<<<<<<< HEAD
-		decl.c_namespace_start = "namespace BifTypePtr { namespace " + type_name + "{ ";
-		decl.c_namespace_end = " } }";
-		decl.c_fullname = "BifTypePtr::" + type_name + "::";
-=======
 		decl.c_namespace_start = "namespace BifType { namespace " + type_name + "{ ";
 		decl.c_namespace_end = " } }";
 		decl.c_fullname = "BifType::" + type_name + "::";
->>>>>>> cde60768
 		break;
 
 	case CONST_DEF:
@@ -125,20 +100,6 @@
 		decl.c_namespace_end = " } ";
 		decl.c_fullname = "BifConst::";
 		break;
-<<<<<<< HEAD
-	
-	case REWRITER_DEF:
-		// XXX: Legacy. No module names / namespaces supported
-		// If support for namespaces is desired: add a namespace 
-		// to c_namespace_* and bro_fullname and get rid of 
-		// the hack to bro_name.
-		decl.c_namespace_start = "";
-		decl.c_namespace_end = "";
-		decl.bare_name = "rewrite_" + decl.bare_name;
-		decl.bro_name = "rewrite_";
-		break;
-=======
->>>>>>> cde60768
 
 	case FUNC_DEF:
 		decl.c_namespace_start = "namespace BifFunc { ";
@@ -159,15 +120,9 @@
 		break;
 	}
 
-<<<<<<< HEAD
-	if (decl.module_name != GLOBAL_MODULE_NAME)
-		{
-		decl.c_namespace_start += "namespace " + decl.module_name + " { "; 
-=======
 	if ( decl.module_name != GLOBAL_MODULE_NAME )
 		{
 		decl.c_namespace_start += "namespace " + decl.module_name + " { ";
->>>>>>> cde60768
 		decl.c_namespace_end += string(" }");
 		decl.c_fullname += decl.module_name + "::";
 		decl.bro_fullname += decl.module_name + "::";
@@ -178,11 +133,7 @@
 		}
 
 	decl.bro_fullname += decl.bare_name;
-<<<<<<< HEAD
-	if (definition_type == FUNC_DEF)
-=======
 	if ( definition_type == FUNC_DEF )
->>>>>>> cde60768
 		decl.bare_name = string("bro_") + decl.bare_name;
 
 	decl.c_fullname += decl.bare_name;
@@ -211,15 +162,9 @@
 
 int get_type_index(const char *type_name)
 	{
-<<<<<<< HEAD
-	for ( int i = 0; builtin_types[i].bif_type[0] != '\0'; ++i ) 
-		{
-		if (strcmp(builtin_types[i].bif_type, type_name) == 0)
-=======
 	for ( int i = 0; builtin_types[i].bif_type[0] != '\0'; ++i )
 		{
 		if ( strcmp(builtin_types[i].bif_type, type_name) == 0 )
->>>>>>> cde60768
 			return i;
 		}
 		return TYPE_OTHER;
@@ -251,15 +196,6 @@
 // Print the bro_event_* function prototype in C++, without the ending ';'
 void print_event_c_prototype(FILE *fp, bool is_header)
 	{
-<<<<<<< HEAD
-	if (is_header)
-		fprintf(fp, "%s void %s(Analyzer* analyzer%s", 
-			decl.generate_c_namespace_start.c_str(), decl.generate_bare_name.c_str(),
-			args.size() ? ", " : "" );
-	else
-		fprintf(fp, "void %s(Analyzer* analyzer%s", 
-			decl.generate_c_fullname.c_str(), 
-=======
 	if ( is_header )
 		fprintf(fp, "%s void %s(Analyzer* analyzer%s",
 			decl.generate_c_namespace_start.c_str(), decl.generate_bare_name.c_str(),
@@ -267,7 +203,6 @@
 	else
 		fprintf(fp, "void %s(Analyzer* analyzer%s",
 			decl.generate_c_fullname.c_str(),
->>>>>>> cde60768
 			args.size() ? ", " : "" );
 	for ( int i = 0; i < (int) args.size(); ++i )
 		{
@@ -276,15 +211,9 @@
 		args[i]->PrintCArg(fp, i);
 		}
 	fprintf(fp, ")");
-<<<<<<< HEAD
-	if (is_header)
-		fprintf(fp, "; %s\n", decl.generate_c_namespace_end.c_str());
-	else 
-=======
 	if ( is_header )
 		fprintf(fp, "; %s\n", decl.generate_c_namespace_end.c_str());
 	else
->>>>>>> cde60768
 		fprintf(fp, "\n");
 	}
 
@@ -340,14 +269,8 @@
 
 %token TOK_LPP TOK_RPP TOK_LPB TOK_RPB TOK_LPPB TOK_RPPB TOK_VAR_ARG
 %token TOK_BOOL
-<<<<<<< HEAD
-%token TOK_FUNCTION TOK_REWRITER TOK_EVENT TOK_CONST TOK_ENUM 
-%token TOK_TYPE TOK_RECORD TOK_SET TOK_VECTOR TOK_TABLE TOK_MODULE
-%token TOK_WRITE TOK_PUSH TOK_EOF TOK_TRACE
-=======
 %token TOK_FUNCTION TOK_EVENT TOK_CONST TOK_ENUM
 %token TOK_TYPE TOK_RECORD TOK_SET TOK_VECTOR TOK_TABLE TOK_MODULE
->>>>>>> cde60768
 %token TOK_ARGS TOK_ARG TOK_ARGC
 %token TOK_ID TOK_ATTR TOK_CSTR TOK_LF TOK_WS TOK_COMMENT
 %token TOK_ATOM TOK_INT TOK_C_TOKEN
@@ -370,12 +293,6 @@
 			fprintf(fp_bro_init, "module %s;\n", GLOBAL_MODULE_NAME);
 			}
 
-<<<<<<< HEAD
-			
-
-definitions:	definitions definition opt_ws 
-			{ fprintf(fp_func_def, "%s", $3); }
-=======
 
 
 definitions:	definitions definition opt_ws
@@ -385,7 +302,6 @@
 			else
 				fprintf(fp_bro_init, "%s", $3);
 			}
->>>>>>> cde60768
 	|	opt_ws
 			{
 			int n = 1024 + strlen(input_filename);
@@ -419,23 +335,6 @@
 
 
 module_def:	TOK_MODULE opt_ws TOK_ID opt_ws ';'
-<<<<<<< HEAD
-			{
-			current_module = string($3);
-			fprintf(fp_bro_init, "module %s;\n", $3);
-			}
-
-	 // XXX: Add the netvar glue so that the event engine knows about
-	 // the type. One still has to define the type in bro.init. 
-	 // Would be nice, if we could just define the record type here
-	 // and then copy to the .bif.bro file, but type delcarations in
-	 // bro can be quite powerful. Don't know whether it's worth it
-	 // extend the bif-language to be able to handle that all....
-	 // Or we just support a simple form of record type definitions
-	 // TODO: add other types (tables, sets)
-type_def:	TOK_TYPE opt_ws TOK_ID opt_ws ':' opt_ws type_def_types opt_ws ';'
-			{
-=======
 			{
 			current_module = string($3);
 			fprintf(fp_bro_init, "module %s;\n", $3);
@@ -451,7 +350,6 @@
 	 // TODO: add other types (tables, sets)
 type_def:	TOK_TYPE opt_ws TOK_ID opt_ws ':' opt_ws type_def_types opt_ws ';'
 			{
->>>>>>> cde60768
 			set_decl_name($3);
 
 			fprintf(fp_netvar_h, "%s extern %sType * %s; %s\n",
@@ -462,20 +360,12 @@
 				decl.bare_name.c_str(), decl.c_namespace_end.c_str());
 			fprintf(fp_netvar_init,
 				"\t%s = internal_type(\"%s\")->As%sType();\n",
-<<<<<<< HEAD
-				decl.c_fullname.c_str(), decl.bro_fullname.c_str(), 
-=======
 				decl.c_fullname.c_str(), decl.bro_fullname.c_str(),
->>>>>>> cde60768
 				type_name.c_str());
 			}
 	;
 
-<<<<<<< HEAD
-type_def_types: TOK_RECORD 
-=======
 type_def_types: TOK_RECORD
->>>>>>> cde60768
 			{ set_definition_type(TYPE_DEF, "Record"); }
 	| TOK_SET
 			{ set_definition_type(TYPE_DEF, "Set"); }
@@ -491,11 +381,7 @@
 			print_event_c_prototype(fp_func_def, false);
 			print_event_c_body(fp_func_def);
 			}
-<<<<<<< HEAD
-	
-=======
-
->>>>>>> cde60768
+
 func_def:	func_prefix opt_ws typed_head end_of_head body
 	;
 
@@ -503,11 +389,7 @@
 			{
 			// First, put an end to the enum type decl.
 			fprintf(fp_bro_init, "};\n");
-<<<<<<< HEAD
-			if (decl.module_name != GLOBAL_MODULE_NAME)
-=======
 			if ( decl.module_name != GLOBAL_MODULE_NAME )
->>>>>>> cde60768
 				fprintf(fp_netvar_h, "}; } }\n");
 			else
 				fprintf(fp_netvar_h, "}; }\n");
@@ -532,13 +414,8 @@
 			// this is the namespace were the enumerators are defined, not where
 			// the type is defined.
 			// We don't support fully qualified names as enumerators. Use a module name
-<<<<<<< HEAD
-			fprintf(fp_netvar_h, "namespace BifEnum { "); 
-			if (decl.module_name != GLOBAL_MODULE_NAME)
-=======
 			fprintf(fp_netvar_h, "namespace BifEnum { ");
 			if ( decl.module_name != GLOBAL_MODULE_NAME )
->>>>>>> cde60768
 				fprintf(fp_netvar_h, "namespace %s { ", decl.module_name.c_str());
 			fprintf(fp_netvar_h, "enum %s {\n", $3);
 			}
@@ -568,15 +445,6 @@
 			snprintf(accessor, sizeof(accessor), builtin_types[typeidx].accessor, "");
 
 
-<<<<<<< HEAD
-			fprintf(fp_netvar_h, "%s extern %s %s; %s\n", 
-					decl.c_namespace_start.c_str(), 
-					builtin_types[typeidx].c_type, decl.bare_name.c_str(), 
-					decl.c_namespace_end.c_str());
-			fprintf(fp_netvar_def, "%s %s %s; %s\n", 
-					decl.c_namespace_start.c_str(), 
-					builtin_types[typeidx].c_type, decl.bare_name.c_str(), 
-=======
 			fprintf(fp_netvar_h, "%s extern %s %s; %s\n",
 					decl.c_namespace_start.c_str(),
 					builtin_types[typeidx].c_type, decl.bare_name.c_str(),
@@ -584,19 +452,13 @@
 			fprintf(fp_netvar_def, "%s %s %s; %s\n",
 					decl.c_namespace_start.c_str(),
 					builtin_types[typeidx].c_type, decl.bare_name.c_str(),
->>>>>>> cde60768
 					decl.c_namespace_end.c_str());
 			fprintf(fp_netvar_init, "\t%s = internal_const_val(\"%s\")%s;\n",
 				decl.c_fullname.c_str(), decl.bro_fullname.c_str(),
 				accessor);
 			}
-<<<<<<< HEAD
-				
-			
-=======
-
-
->>>>>>> cde60768
+
+
 /* Currently support only boolean and string values */
 opt_attr_init:	'=' opt_ws TOK_BOOL opt_ws
 			{
@@ -613,13 +475,6 @@
 
 func_prefix:	TOK_FUNCTION
 			{ set_definition_type(FUNC_DEF, 0); }
-<<<<<<< HEAD
-	;
-
-rewriter_prefix: TOK_REWRITER
-			{ set_definition_type(REWRITER_DEF, 0); }
-=======
->>>>>>> cde60768
 	;
 
 event_prefix:	TOK_EVENT
@@ -833,11 +688,7 @@
 			{ fprintf(fp_func_def, "%c", $1); }
 	|	TOK_INT
 			{ fprintf(fp_func_def, "%s", $1); }
-<<<<<<< HEAD
-			
-=======
-
->>>>>>> cde60768
+
 	;
 
 opt_ws:		opt_ws TOK_WS
