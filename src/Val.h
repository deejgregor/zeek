--- conflicted
+++ resolved
@@ -825,9 +825,7 @@
 	static void DoneParsing();
 
 protected:
-<<<<<<< HEAD
 	void Init(IntrusivePtr<TableType> t);
-=======
 
 	using TableRecordDependencies = std::unordered_map<RecordType*, std::vector<IntrusivePtr<TableVal>>>;
 
@@ -836,9 +834,6 @@
 
 	ParseTimeTableState DumpTableState();
 	void RebuildTable(ParseTimeTableState ptts);
-
-	void Init(TableType* t);
->>>>>>> 7a397d27
 
 	void CheckExpireAttr(attr_tag at);
 	int ExpandCompoundAndInit(val_list* vl, int k, IntrusivePtr<Val> new_val);
