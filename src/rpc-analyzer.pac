# $Id:$

########################################
# Protocol Syntax.

%include rpc-protocol.pac

########################################
# Connections and flows.

# External headers (placed outside the "binpac" namespace).
%extern{
#include <map>
using namespace std;
%}

# Extensible function for building a Bro Val for the RPC call.
# See portmap-connection.pac.
function RPC_BuildCallVal(call: RPC_Call): BroVal =
	case RPC_Service(call) of {
		default		-> NULL;
	};

# Adding extra let-fields to type RPC_Call.
refine typeattr RPC_Call += &let {
	start_time: double = network_time();

	# Build the Bro Val.
	call_val: BroVal = RPC_BuildCallVal(this);

	action_call: bool = $context.flow.ProcessCall(this);
};

# ... and to RPC_Reply.
refine typeattr RPC_Reply += &let {
	status = RPC_Status(this);
	action_reply: bool = $context.flow.ProcessReply(this);
};

# RPC status in Bro (this is a repeat of enum rpc_status in const.bif :-().
enum EnumRPCStatus {
	RPC_STATUS_SUCCESS	= 0,
	RPC_STATUS_PROG_UNAVAIL	= 1,
	RPC_STATUS_PROG_MISMATCH= 2,
	RPC_STATUS_PROC_UNAVAIL	= 3,
	RPC_STATUS_GARBAGE_ARGS	= 4,
	RPC_STATUS_SYSTEM_ERR	= 5,
	RPC_STATUS_TIMEOUT	= 6,
	RPC_STATUS_MISMATCH	= 7,
	RPC_STATUS_AUTH_ERROR	= 8,
	RPC_STATUS_UNKNOWN_ERROR = 9,
};

function RPC_Status(reply: RPC_Reply): EnumRPCStatus =
	case reply.stat of {
		MSG_ACCEPTED	-> reply.areply.stat;
		MSG_DENIED	-> case reply.rreply.stat of {
			RPC_MISMATCH	-> RPC_STATUS_MISMATCH;
			AUTH_ERROR	-> RPC_STATUS_AUTH_ERROR;
		};
	};

# An RPC interpreter.
connection RPC_Conn(bro_analyzer: BroAnalyzer) {
	upflow = RPC_Flow(true);
	downflow = RPC_Flow(false);

	# Returns the call corresponding to the xid. Returns
	# NULL if not found.
	function FindCall(xid: uint32): RPC_Call
		%{
		RPC_CallTable::const_iterator it = call_table.find(xid);
		return it == call_table.end() ? 0 : it->second;
		%}

	function NewCall(xid: uint32, call: RPC_Call): bool
		%{
		if ( call_table.find(xid) != call_table.end() )
			{
			// Compare retransmission with the original.
			RPC_Call* orig_call = call_table[xid];
			if ( RPC_CompareRexmit(orig_call, call) )
				Weird("RPC_rexmit_inconsistency");
			return false;
			}
		else
			{
			// Add reference count to msg.
			call->msg()->Ref();
			call_table[xid] = call;
			return true;
			}
		%}

	# Returns true if different.
	function RPC_CompareRexmit(orig_call: RPC_Call, new_call: RPC_Call): bool
		%{
		if ( ${orig_call.msg.length} != ${new_call.msg.length} )
			return true;

		return memcmp(${orig_call.msg_source_data}.begin(),
		              ${new_call.msg_source_data}.begin(),
		              ${orig_call.msg.length}) != 0;
		%}

	function FinishCall(call: RPC_Call): void
		%{
		call_table.erase(call->msg()->xid());
		Unref(call->msg());
		%}

	function Timeout(): void
		%{
		for ( RPC_CallTable::const_iterator it = call_table.begin();
		      it != call_table.end(); ++it )
			{
			RPC_Call* call = it->second;
			RPC_CallFailed(this, call, RPC_STATUS_TIMEOUT);
			Unref(call->msg());
			}

		call_table.clear();
		%}

	function Weird(msg: string): void
		%{
		bro_analyzer()->Weird(msg.c_str());
		%}

	%member{
		typedef ::std::map<uint32, RPC_Call*> RPC_CallTable;
		RPC_CallTable call_table;
	%}
};

# A virtual RPC flow.
flow RPC_Flow (is_orig: bool) {
	# An RPC flow consists of RPC_Message datagrams.
	datagram = RPC_Message withcontext (connection, this);

	function ProcessCall(call: RPC_Call): bool
		%{
		if ( ! is_orig() )
			Weird("responder_RPC_call");
		return true;
		%}

	function ProcessReply(reply: RPC_Reply): bool
		%{
		if ( is_orig() )
			Weird("originator_RPC_reply");

		RPC_Call* call = reply->call();
		if ( ! call )
			{
			Weird("unpaired_RPC_response");
			return false;
			}

<<<<<<< HEAD
		bro_event_rpc_dialogue(connection()->bro_analyzer(),
=======
		BifEvent::generate_rpc_call(connection()->bro_analyzer(),
>>>>>>> f3aa7b2f
		                   connection()->bro_analyzer()->Conn(),
		                   call->prog(),
		                   call->vers(),
		                   call->proc(),
		                   (BroEnum::rpc_status)reply->status(),
		                   call->start_time(),
		                   call->msg()->length(),
		                   reply->msg()->length());

		if ( ! reply->success() )
			RPC_CallFailed(connection(), call, reply->status());

		connection()->FinishCall(call);

		return true;
		%}

	function Weird(msg: string): void
		%{
		connection()->Weird(msg);
		%}

#	TODO: deal with exceptions
#	exception(e: Exception)
#		{
#		Weird(string("bad RPC: ") + e.msg());
#		}
};

# Extensible function for handling failed (rejected/timeout) RPC calls.
function RPC_CallFailed(connection: RPC_Conn,
                        call: RPC_Call,
                        status: EnumRPCStatus): bool =
	case RPC_Service(call) of {
		default		-> false;
	};<|MERGE_RESOLUTION|>--- conflicted
+++ resolved
@@ -157,11 +157,7 @@
 			return false;
 			}
 
-<<<<<<< HEAD
-		bro_event_rpc_dialogue(connection()->bro_analyzer(),
-=======
-		BifEvent::generate_rpc_call(connection()->bro_analyzer(),
->>>>>>> f3aa7b2f
+		BifEvent::generate_rpc_dialogue(connection()->bro_analyzer(),
 		                   connection()->bro_analyzer()->Conn(),
 		                   call->prog(),
 		                   call->vers(),
