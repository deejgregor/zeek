--- conflicted
+++ resolved
@@ -172,14 +172,9 @@
 class RE_Matcher : SerialObj {
 public:
 	RE_Matcher();
-<<<<<<< HEAD
-	RE_Matcher(const char* pat);
+	explicit RE_Matcher(const char* pat);
 	RE_Matcher(const char* exact_pat, const char* anywhere_pat);
-	virtual ~RE_Matcher();
-=======
-	explicit RE_Matcher(const char* pat);
-	~RE_Matcher() override;
->>>>>>> f6e5f0b1
+	virtual ~RE_Matcher() override;
 
 	void AddPat(const char* pat);
 
