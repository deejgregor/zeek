// See the file "COPYING" in the main distribution directory for copyright.

#ifndef type_h
#define type_h

#include <string>
#include <set>
#include <map>

#include "Obj.h"
#include "Attr.h"
#include "BroList.h"
#include "Dict.h"

// BRO types.

typedef enum {
	TYPE_VOID,      // 0
	TYPE_BOOL,      // 1
	TYPE_INT,       // 2
	TYPE_COUNT,     // 3
	TYPE_COUNTER,   // 4
	TYPE_DOUBLE,    // 5
	TYPE_TIME,      // 6
	TYPE_INTERVAL,  // 7
	TYPE_STRING,    // 8
	TYPE_PATTERN,   // 9
	TYPE_ENUM,      // 10
	TYPE_TIMER,     // 11
	TYPE_PORT,      // 12
	TYPE_ADDR,      // 13
	TYPE_SUBNET,    // 14
	TYPE_ANY,       // 15
	TYPE_TABLE,     // 16
	TYPE_UNION,     // 17
	TYPE_RECORD,    // 18
	TYPE_LIST,      // 19
	TYPE_FUNC,      // 20
	TYPE_FILE,      // 21
	TYPE_VECTOR,    // 22
	TYPE_OPAQUE,    // 23
	TYPE_TYPE,      // 24
	TYPE_ERROR      // 25
#define NUM_TYPES (int(TYPE_ERROR) + 1)
} TypeTag;

typedef enum {
	FUNC_FLAVOR_FUNCTION,
	FUNC_FLAVOR_EVENT,
	FUNC_FLAVOR_HOOK
} function_flavor;

typedef enum {
	TYPE_INTERNAL_VOID,
	TYPE_INTERNAL_INT, TYPE_INTERNAL_UNSIGNED, TYPE_INTERNAL_DOUBLE,
	TYPE_INTERNAL_STRING, TYPE_INTERNAL_ADDR, TYPE_INTERNAL_SUBNET,
	TYPE_INTERNAL_OTHER, TYPE_INTERNAL_ERROR
} InternalTypeTag;

// Returns the name of the type.
extern const char* type_name(TypeTag t);

class Expr;
class Attributes;
class TypeList;
class TableType;
class SetType;
class RecordType;
class SubNetType;
class FuncType;
class ListExpr;
class EnumType;
class Serializer;
class VectorType;
class TypeType;

const int DOES_NOT_MATCH_INDEX = 0;
const int MATCHES_INDEX_SCALAR = 1;
const int MATCHES_INDEX_VECTOR = 2;

class BroType : public BroObj {
public:
	BroType(TypeTag tag, bool base_type = false);
	~BroType() { }

	BroType* Clone() const;

	TypeTag Tag() const		{ return tag; }
	InternalTypeTag InternalType() const	{ return internal_tag; }

	// Whether it's stored in network order.
	int IsNetworkOrder() const	{ return is_network_order; }

	// Type-checks the given expression list, returning
	// MATCHES_INDEX_SCALAR = 1 if it matches this type's index
	// and produces a scalar result (and promoting its
	// subexpressions as necessary); MATCHES_INDEX_VECTOR = 2
	// if it matches and produces a vector result; and
	// DOES_NOT_MATCH_INDEX = 0 if it can't match (or the type
	// is not an indexable type).
	virtual int MatchesIndex(ListExpr*& index) const;

	// Returns the type yielded by this type.  For example, if
	// this type is a table[string] of port, then returns the "port"
	// type.  Returns nil if this is not an index type.
	virtual BroType* YieldType();
	const BroType* YieldType() const
		{ return ((BroType*) this)->YieldType(); }

	// Returns true if this type is a record and contains the
	// given field, false otherwise.
	virtual int HasField(const char* field) const;

	// Returns the type of the given field, or nil if no such field.
	virtual BroType* FieldType(const char* field) const;

#define CHECK_TYPE_TAG(tag_type, func_name) \
	CHECK_TAG(tag, tag_type, func_name, type_name)

	const TypeList* AsTypeList() const
		{
		CHECK_TYPE_TAG(TYPE_LIST, "BroType::AsTypeList");
		return (const TypeList*) this;
		}
	TypeList* AsTypeList()
		{
		CHECK_TYPE_TAG(TYPE_LIST, "BroType::AsTypeList");
		return (TypeList*) this;
		}

	const TableType* AsTableType() const
		{
		CHECK_TYPE_TAG(TYPE_TABLE, "BroType::AsTableType");
		return (const TableType*) this;
		}
	TableType* AsTableType()
		{
		CHECK_TYPE_TAG(TYPE_TABLE, "BroType::AsTableType");
		return (TableType*) this;
		}

	SetType* AsSetType()
		{
		if ( ! IsSet() )
			BadTag("BroType::AsSetType", type_name(tag));
		return (SetType*) this;
		}
	const SetType* AsSetType() const
		{
		if ( ! IsSet() )
			BadTag("BroType::AsSetType", type_name(tag));
		return (const SetType*) this;
		}

	const RecordType* AsRecordType() const
		{
		CHECK_TYPE_TAG(TYPE_RECORD, "BroType::AsRecordType");
		return (const RecordType*) this;
		}
	RecordType* AsRecordType()
		{
		CHECK_TYPE_TAG(TYPE_RECORD, "BroType::AsRecordType");
		return (RecordType*) this;
		}

	const SubNetType* AsSubNetType() const
		{
		CHECK_TYPE_TAG(TYPE_SUBNET, "BroType::AsSubNetType");
		return (const SubNetType*) this;
		}

	SubNetType* AsSubNetType()
		{
		CHECK_TYPE_TAG(TYPE_SUBNET, "BroType::AsSubNetType");
		return (SubNetType*) this;
		}

	const FuncType* AsFuncType() const
		{
		CHECK_TYPE_TAG(TYPE_FUNC, "BroType::AsFuncType");
		return (const FuncType*) this;
		}
	FuncType* AsFuncType()
		{
		CHECK_TYPE_TAG(TYPE_FUNC, "BroType::AsFuncType");
		return (FuncType*) this;
		}

	const EnumType* AsEnumType() const
		{
		CHECK_TYPE_TAG(TYPE_ENUM, "BroType::AsEnumType");
		return (EnumType*) this;
		}

	EnumType* AsEnumType()
		{
		CHECK_TYPE_TAG(TYPE_ENUM, "BroType::AsEnumType");
		return (EnumType*) this;
		}

	const VectorType* AsVectorType() const
	        {
		CHECK_TYPE_TAG(TYPE_VECTOR, "BroType::AsVectorType");
		return (VectorType*) this;
		}

	VectorType* AsVectorType()
	        {
		CHECK_TYPE_TAG(TYPE_VECTOR, "BroType::AsVectorType");
		return (VectorType*) this;
		}

	const TypeType* AsTypeType() const
	        {
		CHECK_TYPE_TAG(TYPE_TYPE, "BroType::AsTypeType");
		return (TypeType*) this;
		}

	TypeType* AsTypeType()
	        {
		CHECK_TYPE_TAG(TYPE_TYPE, "BroType::AsTypeType");
		return (TypeType*) this;
		}

	int IsSet() const
		{
		return tag == TYPE_TABLE && (YieldType() == 0);
		}

	int IsTable() const
		{
		return tag == TYPE_TABLE && (YieldType() != 0);
		}

	BroType* Ref()		{ ::Ref(this); return this; }

	virtual void Describe(ODesc* d) const;
	virtual void DescribeReST(ODesc* d, bool roles_only = false) const;

	virtual unsigned MemoryAllocation() const;

	bool Serialize(SerialInfo* info) const;
	static BroType* Unserialize(UnserialInfo* info, bool use_existing = true);

	void SetName(const string& arg_name) { name = arg_name; }
	string GetName() const { return name; }

	typedef std::map<std::string, std::set<BroType*> > TypeAliasMap;

	static std::set<BroType*> GetAliases(const std::string& type_name)
		{ return BroType::type_aliases[type_name]; }

	static void AddAlias(const std::string type_name, BroType* type)
		{ BroType::type_aliases[type_name].insert(type); }

protected:
	BroType()	{ }

	void SetError();

	DECLARE_SERIAL(BroType)

private:
	TypeTag tag;
	InternalTypeTag internal_tag;
	bool is_network_order;
	bool base_type;
	string name;

	static TypeAliasMap type_aliases;
};

class TypeList : public BroType {
public:
	TypeList(BroType* arg_pure_type = 0) : BroType(TYPE_LIST)
		{
		pure_type = arg_pure_type;
		if ( pure_type )
			pure_type->Ref();
		}
	~TypeList();

	const type_list* Types() const	{ return &types; }
	type_list* Types()		{ return &types; }

	int IsPure() const		{ return pure_type != 0; }

	// Returns the underlying pure type, or nil if the list
	// is not pure or is empty.
	BroType* PureType()		{ return pure_type; }
	const BroType* PureType() const	{ return pure_type; }

	// True if all of the types match t, false otherwise.  If
	// is_init is true, then the matching is done in the context
	// of an initialization.
	int AllMatch(const BroType* t, int is_init) const;

	void Append(BroType* t);
	void AppendEvenIfNotPure(BroType* t);

	void Describe(ODesc* d) const;

	unsigned int MemoryAllocation() const
		{
		return BroType::MemoryAllocation()
			+ padded_sizeof(*this) - padded_sizeof(BroType)
			+ types.MemoryAllocation() - padded_sizeof(types);
		}

protected:
	DECLARE_SERIAL(TypeList)

	BroType* pure_type;
	type_list types;
};

class IndexType : public BroType {
public:
	int MatchesIndex(ListExpr*& index) const;

	TypeList* Indices() const		{ return indices; }
	const type_list* IndexTypes() const	{ return indices->Types(); }
	BroType* YieldType();
	const BroType* YieldType() const;

	void Describe(ODesc* d) const;
	void DescribeReST(ODesc* d, bool roles_only = false) const;

	// Returns true if this table is solely indexed by subnet.
	bool IsSubNetIndex() const;

protected:
	IndexType(){ indices = 0; yield_type = 0; }
	IndexType(TypeTag t, TypeList* arg_indices, BroType* arg_yield_type) :
		BroType(t)
		{
		indices = arg_indices;
		yield_type = arg_yield_type;
		}
	~IndexType();

	DECLARE_SERIAL(IndexType)

	TypeList* indices;
	BroType* yield_type;
};

class TableType : public IndexType {
public:
	TableType(TypeList* ind, BroType* yield);

	// Returns true if this table type is "unspecified", which is
	// what one gets using an empty "set()" or "table()" constructor.
	bool IsUnspecifiedTable() const;

protected:
	TableType()	{}

	TypeList* ExpandRecordIndex(RecordType* rt) const;

	DECLARE_SERIAL(TableType)
};

class SetType : public TableType {
public:
	SetType(TypeList* ind, ListExpr* arg_elements);
	~SetType();

	ListExpr* SetElements() const	{ return elements; }

protected:
	SetType()	{}

	ListExpr* elements;

	DECLARE_SERIAL(SetType)
};

class FuncType : public BroType {
public:
	FuncType(RecordType* args, BroType* yield, function_flavor f);

	~FuncType();

	RecordType* Args() const	{ return args; }
	BroType* YieldType();
	const BroType* YieldType() const;
	void SetYieldType(BroType* arg_yield)	{ yield = arg_yield; }
	function_flavor Flavor() const { return flavor; }
	string FlavorString() const;

	// Used to convert a function type to an event or hook type.
	void ClearYieldType(function_flavor arg_flav)
		{ Unref(yield); yield = 0; flavor = arg_flav; }

	int MatchesIndex(ListExpr*& index) const;
	int CheckArgs(const type_list* args, bool is_init = false) const;

	TypeList* ArgTypes() const	{ return arg_types; }

	void Describe(ODesc* d) const;
	void DescribeReST(ODesc* d, bool roles_only = false) const;

protected:
	FuncType()	{ args = 0; arg_types = 0; yield = 0; flavor = FUNC_FLAVOR_FUNCTION; }
	DECLARE_SERIAL(FuncType)

	RecordType* args;
	TypeList* arg_types;
	BroType* yield;
	function_flavor flavor;
};

class TypeType : public BroType {
public:
	TypeType(BroType* t) : BroType(TYPE_TYPE)	{ type = t->Ref(); }
	~TypeType()	{ Unref(type); }

	BroType* Type()	{ return type; }

protected:
	TypeType()	{}

	BroType* type;
};

class TypeDecl {
public:
	TypeDecl(BroType* t, const char* i, attr_list* attrs = 0, bool in_record = false);
	TypeDecl(const TypeDecl& other);
	virtual ~TypeDecl();

	const Attr* FindAttr(attr_tag a) const
		{ return attrs ? attrs->FindAttr(a) : 0; }

	bool Serialize(SerialInfo* info) const;
	static TypeDecl* Unserialize(UnserialInfo* info);

	virtual void DescribeReST(ODesc* d, bool roles_only = false) const;

	BroType* type;
	Attributes* attrs;
	const char* id;
};

class RecordType : public BroType {
public:
	RecordType(type_decl_list* types);

	~RecordType();

	int HasField(const char* field) const;
	BroType* FieldType(const char* field) const;
	BroType* FieldType(int field) const;
	Val* FieldDefault(int field) const; // Ref's the returned value; 0 if none.

	// A field's offset is its position in the type_decl_list,
	// starting at 0.  Returns negative if the field doesn't exist.
	int FieldOffset(const char* field) const;

	// Given an offset, returns the field's name.
	const char* FieldName(int field) const;

	type_decl_list* Types() { return types; }

	// Given an offset, returns the field's TypeDecl.
	const TypeDecl* FieldDecl(int field) const;
	TypeDecl* FieldDecl(int field);

	int NumFields() const			{ return num_fields; }

	// Returns 0 if all is ok, otherwise a pointer to an error message.
	// Takes ownership of list.
	const char* AddFields(type_decl_list* types, attr_list* attr);

	void Describe(ODesc* d) const;
	void DescribeReST(ODesc* d, bool roles_only = false) const;
	void DescribeFields(ODesc* d) const;
	void DescribeFieldsReST(ODesc* d, bool func_args) const;

protected:
	RecordType() { types = 0; }

	DECLARE_SERIAL(RecordType)

	int num_fields;
	type_decl_list* types;
};

class SubNetType : public BroType {
public:
	SubNetType();
	void Describe(ODesc* d) const;
protected:
	DECLARE_SERIAL(SubNetType)
};

class FileType : public BroType {
public:
	FileType(BroType* yield_type);
	~FileType();

	BroType* YieldType();

	void Describe(ODesc* d) const;

protected:
	FileType()	{ yield = 0; }

	DECLARE_SERIAL(FileType)

	BroType* yield;
};

class OpaqueType : public BroType {
public:
	OpaqueType(const string& name);
	virtual ~OpaqueType() { };

	const string& Name() const { return name; }

	void Describe(ODesc* d) const;

protected:
	OpaqueType() { }

	DECLARE_SERIAL(OpaqueType)

	string name;
};

class EnumType : public BroType {
public:
<<<<<<< HEAD
	typedef std::list<std::pair<string, bro_int_t> > enum_name_list;

	EnumType(const string& arg_name);
	EnumType(EnumType* e);
=======
	EnumType() : BroType(TYPE_ENUM) { counter = 0; }
>>>>>>> 392d1cb7
	~EnumType();

	// The value of this name is next internal counter value, starting
	// with zero. The internal counter is incremented.
	void AddName(const string& module_name, const char* name, bool is_export);

	// The value of this name is set to val. Once a value has been
	// explicitly assigned using this method, no further names can be
	// added that aren't likewise explicitly initalized.
	void AddName(const string& module_name, const char* name, bro_int_t val, bool is_export);

	// -1 indicates not found.
	bro_int_t Lookup(const string& module_name, const char* name) const;
	const char* Lookup(bro_int_t value) const; // Returns 0 if not found

<<<<<<< HEAD
	string Name() const { return name; }

	// Returns the list of defined names with their values. The names
	// will be fully qualified with their module name.
	enum_name_list Names() const;

	void DescribeReST(ODesc* d) const;
=======
	void DescribeReST(ODesc* d, bool roles_only = false) const;
>>>>>>> 392d1cb7

protected:
	DECLARE_SERIAL(EnumType)

	void AddNameInternal(const string& module_name,
			const char* name, bro_int_t val, bool is_export);

	void CheckAndAddName(const string& module_name,
	                     const char* name, bro_int_t val, bool is_export);

	typedef std::map< const char*, bro_int_t, ltstr > NameMap;
	NameMap names;

	// The counter is initialized to 0 and incremented on every implicit
	// auto-increment name that gets added (thus its > 0 if
	// auto-increment is used).  Once an explicit value has been
	// specified, the counter is set to -1. This way counter can be used
	// as a flag to prevent mixing of auto-increment and explicit
	// enumerator specifications.
	bro_int_t counter;
};

class VectorType : public BroType {
public:
	VectorType(BroType* t);
	virtual ~VectorType();
	BroType* YieldType()	{ return yield_type; }
	const BroType* YieldType() const	{ return yield_type; }

	int MatchesIndex(ListExpr*& index) const;

	// Returns true if this table type is "unspecified", which is what one
	// gets using an empty "vector()" constructor.
	bool IsUnspecifiedVector() const;

	void Describe(ODesc* d) const;

protected:
	VectorType()	{ yield_type = 0; }

	DECLARE_SERIAL(VectorType)

	BroType* yield_type;
};

extern OpaqueType* md5_type;
extern OpaqueType* sha1_type;
extern OpaqueType* sha256_type;
extern OpaqueType* entropy_type;
extern OpaqueType* cardinality_type;
extern OpaqueType* topk_type;
extern OpaqueType* bloomfilter_type;

// Returns the BRO basic (non-parameterized) type with the given type.
extern BroType* base_type(TypeTag tag);

// Returns the BRO basic error type.
inline BroType* error_type()	{ return base_type(TYPE_ERROR); }

// True if the two types are equivalent.  If is_init is true then the
// test is done in the context of an initialization.
extern int same_type(const BroType* t1, const BroType* t2, int is_init=0);

// True if the two attribute lists are equivalent.
extern int same_attrs(const Attributes* a1, const Attributes* a2);

// Returns true if the record sub_rec can be promoted to the record
// super_rec.
extern int record_promotion_compatible(const RecordType* super_rec,
					const RecordType* sub_rec);

// If the given BroType is a TypeList with just one element, returns
// that element, otherwise returns the type.
extern const BroType* flatten_type(const BroType* t);
extern BroType* flatten_type(BroType* t);

// Returns the "maximum" of two type tags, in a type-promotion sense.
extern TypeTag max_type(TypeTag t1, TypeTag t2);

// Given two types, returns the "merge", in which promotable types
// are promoted to the maximum of the two.  Returns nil (and generates
// an error message) if the types are incompatible.
extern BroType* merge_types(const BroType* t1, const BroType* t2);

// Given a list of expressions, returns a (ref'd) type reflecting
// a merged type consistent across all of them, or nil if this
// cannot be done.
BroType* merge_type_list(ListExpr* elements);

// Given an expression, infer its type when used for an initialization.
extern BroType* init_type(Expr* init);

// Returns true if argument is an atomic type.
bool is_atomic_type(const BroType* t);

// True if the given type tag corresponds to an integral type.
#define IsIntegral(t)	(t == TYPE_INT || t == TYPE_COUNT || t == TYPE_COUNTER)

// True if the given type tag corresponds to an arithmetic type.
#define IsArithmetic(t)	(IsIntegral(t) || t == TYPE_DOUBLE)

// True if the given type tag corresponds to a boolean type.
#define IsBool(t)	(t == TYPE_BOOL)

// True if the given type tag corresponds to an interval type.
#define IsInterval(t)	(t == TYPE_INTERVAL)

// True if the given type tag corresponds to a record type.
#define IsRecord(t)	(t == TYPE_RECORD || t == TYPE_UNION)

// True if the given type tag corresponds to a function type.
#define IsFunc(t)	(t == TYPE_FUNC)

// True if the given type tag corresponds to mutable type.
#define IsMutable(t)	\
	(t == TYPE_RECORD || t == TYPE_TABLE || t == TYPE_VECTOR)

// True if the given type type is a vector.
#define IsVector(t)	(t == TYPE_VECTOR)

// True if the given type type is a string.
#define IsString(t)	(t == TYPE_STRING)

// True if the given type tag corresponds to type that can be assigned to.
extern int is_assignable(BroType* t);

// True if the given type tag corresponds to the error type.
#define IsErrorType(t)	(t == TYPE_ERROR)

// True if both tags are integral types.
#define BothIntegral(t1, t2) (IsIntegral(t1) && IsIntegral(t2))

// True if both tags are arithmetic types.
#define BothArithmetic(t1, t2) (IsArithmetic(t1) && IsArithmetic(t2))

// True if either tags is an arithmetic type.
#define EitherArithmetic(t1, t2) (IsArithmetic(t1) || IsArithmetic(t2))

// True if both tags are boolean types.
#define BothBool(t1, t2) (IsBool(t1) && IsBool(t2))

// True if both tags are interval types.
#define BothInterval(t1, t2) (IsInterval(t1) && IsInterval(t2))

// True if both tags are string types.
#define BothString(t1, t2) (IsString(t1) && IsString(t2))

// True if either tag is the error type.
#define EitherError(t1, t2) (IsErrorType(t1) || IsErrorType(t2))

#endif<|MERGE_RESOLUTION|>--- conflicted
+++ resolved
@@ -531,14 +531,9 @@
 
 class EnumType : public BroType {
 public:
-<<<<<<< HEAD
 	typedef std::list<std::pair<string, bro_int_t> > enum_name_list;
 
-	EnumType(const string& arg_name);
-	EnumType(EnumType* e);
-=======
 	EnumType() : BroType(TYPE_ENUM) { counter = 0; }
->>>>>>> 392d1cb7
 	~EnumType();
 
 	// The value of this name is next internal counter value, starting
@@ -554,17 +549,11 @@
 	bro_int_t Lookup(const string& module_name, const char* name) const;
 	const char* Lookup(bro_int_t value) const; // Returns 0 if not found
 
-<<<<<<< HEAD
-	string Name() const { return name; }
-
 	// Returns the list of defined names with their values. The names
 	// will be fully qualified with their module name.
 	enum_name_list Names() const;
 
-	void DescribeReST(ODesc* d) const;
-=======
 	void DescribeReST(ODesc* d, bool roles_only = false) const;
->>>>>>> 392d1cb7
 
 protected:
 	DECLARE_SERIAL(EnumType)
